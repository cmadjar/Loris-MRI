#!/usr/bin/perl -w

=pod

=head1 NAME

ProdToConfig.pl -- a script that populates the `Config` table in the database
with entries from the $profile file.

=head1 SYNOPSIS

perl tools/ProdToConfig.pl `[options]`

The available option is:

-profile      : name of the config file in
                C<../dicom-archive/.loris_mri>


=head1 DESCRIPTION


This script needs to be run once during the upgrade to LORIS-MRI v18.0.0. Its
purpose is to remove some variables defined in the $profile file to the
Configuration module within LORIS. This script assumes that the LORIS upgrade
patch has been run, with table entries created and set to default values. This
script will then update those values with those that already exist in the
$profile file. If the table entry does not exist in the $profile, its value will
be kept at the value of a new install.

=head2 Methods

=cut

use strict;
use warnings;
no warnings 'once';
use Getopt::Tabular;
use NeuroDB::DBI;
use NeuroDB::ExitCodes;

my $profile   = '';

my @opt_table           = (
    [ "Basic options", "section" ],
    [
        "-profile", "string", 1, \$profile,
        "name of config file in ../dicom-archive/.loris_mri"
    ]
);

my $Help = <<HELP;
******************************************************************************
Populates the Config table in the database with entries from the $profile file
******************************************************************************

This script needs to be run once during the upgrade to LORIS-MRI v18.0.0. Its
purpose is to remove some variables defined in the $profile file to the
Configuration module within LORIS. This script assumes that the LORIS upgrade
patch has been run, with table entries created and set to default values. This
script will then update those values with those that already exist in the
$profile file. If the table entry does not exist in the $profile, its value will
be kept at the value of a new install.

Documentation: perldoc ProdToConfig.pl

HELP
my $Usage = <<USAGE;
usage: tools/ProdToConfig.pl -profile $profile
       $0 -help to list options
USAGE
&Getopt::Tabular::SetHelp( $Help, $Usage );
&Getopt::Tabular::GetOptions( \@opt_table, \@ARGV )
    || exit $NeuroDB::ExitCodes::GETOPT_FAILURE;

################################################################
################ Get config setting#############################
################################################################
if ( !$profile ) {
    print $Help;
    print STDERR "$Usage\n\tERROR: missing -profile argument\n\n";
    exit $NeuroDB::ExitCodes::PROFILE_FAILURE;
}
{ package Settings; do "$ENV{LORIS_CONFIG}/.loris_mri/$profile" }
if ( !@Settings::db ) {
    print STDERR "\n\tERROR: You don't have a \@db setting in the file "
                 . "$ENV{LORIS_CONFIG}/.loris_mri/$profile \n\n";
    exit $NeuroDB::ExitCodes::DB_SETTINGS_FAILURE;
}

################################################################
################ Establish database connection #################
################################################################
my $dbh = &NeuroDB::DBI::connect_to_db(@Settings::db);

my @config_name_arr = ("dataDirBasepath", "prefix", "mail_user", "get_dicom_info",
                       "horizontalPics", "no_nii", "converter", "tarchiveLibraryDir",
                       "lookupCenterNameUsing", "if_sge", "if_site", "DTI_volumes",
                       "t1_scan_type", "reject_thresh", "niak_path", "QCed2_step");

my $data_dir = $Settings::data_dir;
my $prefix = $Settings::prefix;
my $mail_user = $Settings::mail_user;
my $get_dicom_info = $Settings::get_dicom_info;
my $horizontalPics = $Settings::horizontalPics;
my $no_nii = $Settings::no_nii;
my $converter = $Settings::converter;
my $tarchiveLibraryDir = $Settings::tarchiveLibraryDir;
my $lookupCenterNameUsing = $Settings::lookupCenterNameUsing;
my $if_sge;
# Some projects may have manually changed the name of if_sge to is_qsub
# so account for this case here
if (defined($Settings::if_sge)) {
    $if_sge = $Settings::if_sge;
}
if (defined($Settings::is_qsub)) {
    $if_sge = $Settings::is_qsub;
}
my $if_site = $Settings::if_site;
my $DTI_volumes = $Settings::DTI_volumes;
my $t1_scan_type = $Settings::t1_scan_type;
my $reject_thresh = $Settings::reject_thresh;
my $niak_path = $Settings::niak_path;
my $QCed2_step = $Settings::QCed2_step;

my @config_value_arr = ($data_dir, $prefix, $mail_user, $get_dicom_info,
                       $horizontalPics, $no_nii, $converter, $tarchiveLibraryDir,
                       $lookupCenterNameUsing, $if_sge, $if_site, $DTI_volumes,
                       $t1_scan_type, $reject_thresh, $niak_path, $QCed2_step);


my ($config_name, $config_value);
    ## Populate the mri_upload table with necessary entries and get an upload_id 
for my $index (0 .. $#config_name_arr) {
    $config_name = $config_name_arr[$index];
    ## This value was called if_sge in the default profileTemplate, but should be called is_qsub
    if ($config_name eq "if_sge" ) {
        $config_name = "is_qsub";
    }
    $config_value = $config_value_arr[$index];
    updateConfigFromProd(\$dbh, $config_name, $config_value);
}


=pod

=head3 updateConfigFromProd($config_name, $config_value)

Function that updates the values in the `Config` table for the columns as
specified in the $config_name

INPUTS   :
 - $config_name     : Column to set in the Config table
 - $config_value    : Value to use in the Config table

=cut

sub updateConfigFromProd {

    my ( $dbhr, $config_name, $config_value ) = @_;

    my $query_update = "UPDATE Config SET Value=? ";
    my $where = "WHERE ConfigID=(SELECT ID FROM ConfigSettings WHERE Name=?)";
    $query_update = $query_update . $where;

    my $query_select = "SELECT Value FROM Config ";
    $query_select = $query_select . $where;

    # If value is found in the existing prod file, use it to update the database
    if (defined($config_value)) {
        my $config_update = $dbh->prepare($query_update);
        $config_update->execute($config_value,$config_name);
        print "Just updated the Configuration Setting value for " . $config_name . " to become " . $config_value . "\n";
    }
    # Otherwise, keep the default value that is equivalent to a fresh Loris-MRI install
    else {
        my $config_select = $dbh->prepare($query_select);
        $config_select->execute($config_name);
        my $config_default = $config_select->fetchrow_array;
        print "*** WARNING *** " . 
              "The Configuration Setting value for " . $config_name . " is kept at its default value of " . $config_default .
              " because " . $config_name . " is not found in the " . $profile . " file \n";
    }
}

<<<<<<< HEAD
exit $NeuroDB::ExitCodes::SUCCESS;
=======
exit(0);

__END__

=pod

=head1 TO DO

Nothing planned.

=head1 BUGS

None reported.

=head1 LICENSING

License: GPLv3

=head1 AUTHORS

LORIS community <loris.info@mcin.ca> and McGill Centre for Integrative
Neuroscience

=cut
>>>>>>> 8e81afe2
<|MERGE_RESOLUTION|>--- conflicted
+++ resolved
@@ -183,10 +183,7 @@
     }
 }
 
-<<<<<<< HEAD
 exit $NeuroDB::ExitCodes::SUCCESS;
-=======
-exit(0);
 
 __END__
 
@@ -209,5 +206,4 @@
 LORIS community <loris.info@mcin.ca> and McGill Centre for Integrative
 Neuroscience
 
-=cut
->>>>>>> 8e81afe2
+=cut