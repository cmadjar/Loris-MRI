<<<<<<< HEAD
#! /usr/bin/perl -w
=======
#!/usr/bin/perl -w
>>>>>>> 8ce842dc

use strict;
use warnings;
use Getopt::Tabular;
use File::Basename;
use FindBin;
use lib "$FindBin::Bin";

use NeuroDB::DBI;
use NeuroDB::File;
use NeuroDB::MRI;


my  $profile    = undef;
my  $filename;
my  $sourceFileID;
my  $tool;
my  $sourcePipeline;
my  $pipelineDate;
my  $coordinateSpace;
my  $scanType;
my  $outputType;
my  $inputFileIDs;
my  $classifyAlgorithm;
my  $protocolID;
my  @args;

my  $Usage  =   <<USAGE;

This script inserts processed data in the files and parameter_file tables. All options listed below are required as they will be necessary to insert a file in the DB (except the option classifyAlgorithm that only applies to CIVET outputs).

Usage: perl register_processed_data.pl [options]

-help for options

USAGE

my  @args_table = (
    ["-profile",            "string",   1,  \$profile,          "name of config file in ../dicom-archive/.loris_mri."],
    ["-file",               "string",   1,  \$filename,         "file that will be registered in the database (full path from the root directory is required)"],
    ["-sourceFileID",       "string",   1,  \$sourceFileID,     "FileID of the raw input dataset that was processed to obtain the file to be registered in the database"],
    ["-sourcePipeline",     "string",   1,  \$sourcePipeline,   "Pipeline name that was used to obtain the file to be registered (example: DTIPrep_pipeline)"],
    ["-tool",               "string",   1,  \$tool,             "Tool name and version that was used to obtain the file to be registered (example: DTIPrep_v1.1.6)"],
    ["-pipelineDate",       "string",   1,  \$pipelineDate,     "Date the pipeline was run to obtain the file to be registered"],
    ["-coordinateSpace",    "string",   1,  \$coordinateSpace,  "Space coordinate of the file (i.e. linear, nonlinear or native)"],
    ["-scanType",           "string",   1,  \$scanType,         "The scan type of the file that is stored in the table mri_scan_type (i.e. QCedDTI, RGBqc, TxtQCReport, XMLQCReport...)"],
    ["-outputType",         "string",   1,  \$outputType,       "The type of output that will be registered in the database (i.e. QCed, processed, QCReport)"],
    ["-inputFileIDs",       "string",   1,  \$inputFileIDs,       "List of input fileIDs used to obtain the file to be registered (each entries being separated by ';')"],
    ["-classifyAlgorithm",  "string",   1,  \$classifyAlgorithm,"The algorithm used to classify brain tissue in CIVET"],
    ["-protocolID",         "string",   1,  \$protocolID,       "ID of the registered protocol that was used to process data"]
);

Getopt::Tabular::SetHelp ($Usage, '');
GetOptions(\@args_table, \@ARGV, \@args) || exit 1;

# Input option error checking
{ package Settings; do "$ENV{LORIS_CONFIG}/.loris_mri/$profile" }
if  ($profile && !defined @Settings::db)    { 
    print "\n\tERROR: You don't have a configuration file named '$profile' in:  $ENV{LORIS_CONFIG}/.loris_mri/ \n\n"; 
    exit 33; 
}
if  (!$profile) { 
    print "$Usage\n\tERROR: You must specify a profile.\n\n";  
    exit 33;
}

# Make sure we have all the arguments we need
unless  ($filename && $sourceFileID && $sourcePipeline && $scanType
         && $pipelineDate && $coordinateSpace && $outputType
         && $tool && $inputFileIDs)   {
    print "$Usage\n\tERROR: -file, -sourceFileID, -sourcePipeline, -scanType, -pipelineDate -coordinateSpace, -outputType, -tool and -inputFileIDs must be specified.\n\n";
    exit 33;
}

# Make sure sourceFileID is valid
unless  ((defined($sourceFileID)) && ($sourceFileID =~ /^[0-9]+$/)) {
    print "Files to be registered require the -sourceFileID option with a valid FileID as an argument\n";
    exit 1;
}

# Make sure we have permission to read the file
unless  (-r $filename)  { print "Cannot read $filename\n"; exit 1;}

# These settings are in the config file (profile)
my  $data_dir   =   $Settings::data_dir;
my  $pic_dir    =   $data_dir.'/pic';
my  $jiv_dir    =   $data_dir.'/jiv';
my  $prefix     =   $Settings::prefix;

# Needed for log file
my  $log_dir    =   "$data_dir/logs/registerProcessed";
system("mkdir -p -m 755 $log_dir") unless (-e $log_dir);
my  ($sec,$min,$hour,$mday,$mon,$year,$wday,$yday,$isdst)    =   localtime(time);
my  $date       =   sprintf("%4d-%02d-%02d_%02d:%02d:%02d",$year+1900,$mon+1,$mday,$hour,$min,$sec);
my  $log        =   "$log_dir/registerProcessed$date.log";
open (LOG,">>$log");
print LOG "Log file, $date\n\n";

# Establish database connection
my $dbh     =   &NeuroDB::DBI::connect_to_db(@Settings::db);
print LOG "\n==> Successfully connected to database \n";


# ----- STEP 1: Create and load File object.
# Create File object
my $file    =   NeuroDB::File->new(\$dbh);

# Load File object
$file->loadFileFromDisk($filename);

if  ($file->getFileDatum('FileType') eq 'mnc')  {
    
    # Map dicom fields
    &NeuroDB::MRI::mapDicomParameters(\$file);
    print LOG "\n==>Mapped DICOM parameters\n";

    # Optionally do extra filtering, if needed
    if  (defined(&Settings::filterParameters))  {
        print LOG "\t -> using user-defined filterParameters for $filename\n" ;
        Settings::filterParameters(\$file);     
    }
}


# ----- STEP 2: Verify PSC information using whatever field contains the site string 
#       (only for minc files)
my  ($center_name,$centerID);
if  ($file->getFileDatum('FileType') eq 'mnc')  {
    my  $lookupCenterName       =   $Settings::lookupCenterNameUsing;
    my  $patientInfo;
    if      ($lookupCenterName eq 'PatientName')    {
        $patientInfo    =   fetchMincHeader($filename,'patient:full_name');
    }elsif  ($lookupCenterName eq 'PatientID')      {
        $patientInfo    =   fetchMincHeader($filename,'patient:identification');
    }
    ($center_name, $centerID)   =   NeuroDB::MRI::getPSC($patientInfo, \$dbh);
    my  $psc    =   $center_name;
    if  (!$psc)     { 
        print LOG "\nERROR: No center found for this candidate \n\n"; 
        exit 77; 
    }
    print LOG  "\n==> Verifying acquisition center\n - Center Name  : $center_name\n - CenterID     : $centerID\n";
}


# ----- STEP 3: Determine ScannerID based: 
#                   - on mincheader information if minc file
#                   - on sourceFileID for other type of files
my $scannerID;

if  ($file->getFileDatum('FileType') eq 'mnc')  {
    my  %scannerInfo;
    my  $register_new   =   0;  # This does not allow to register new sanner since files are supposed to be children from files (and scanner)  already entered in the database. Should add it as an option? 
    $scannerInfo{'ScannerManufacturer'}     =   fetchMincHeader($filename,'study:manufacturer');
    $scannerInfo{'ScannerModel'}            =   fetchMincHeader($filename,'study:device_model');
    $scannerInfo{'ScannerSerialNumber'}     =   fetchMincHeader($filename,'study:serial_no');
    $scannerInfo{'ScannerSoftwareVersion'}  =   fetchMincHeader($filename,'study:software_version');
    $scannerID  =   NeuroDB::MRI::findScannerID($scannerInfo{'ScannerManufacturer'},
                                                $scannerInfo{'ScannerModel'},
                                                $scannerInfo{'ScannerSerialNumber'},
                                                $scannerInfo{'ScannerSoftwareVersion'},
                                                $centerID,\$dbh,0
                                                );
}else   {
    $scannerID  =   getScannerID($sourceFileID,$dbh);
}

if  (!defined($scannerID))  {
    print LOG "\nERROR: could not determine scannerID based on sourceFileID $sourceFileID.\n\n";
    exit 2;
}
$file->setParameter('ScannerID',$scannerID);
print LOG "\t -> Set ScannerID to $scannerID.\n";


# ----- STEP 4: Determine using sourceFileID: 
#                   - subject's identifiers 
#                   - sessionID 
#                   - requiresStaging 
my ($sessionID,$requiresStaging,$subjectIDsref)    =   getSessionID($sourceFileID,$dbh);
if  (!defined($sessionID))  {
    print LOG "\nERROR: could not determine sessionID based on sourceFileID $sourceFileID. Are you sure the sourceFile was registered in DB?\n\n";
    exit 2;
}
print LOG "\n==> Data found for candidate   : $subjectIDsref->{'CandID'} - Visit: $subjectIDsref->{'visitLabel'}\n";
$file->setFileData('SessionID', $sessionID);
print LOG "\t -> Set SessionID to $sessionID.\n";
$file->setFileData('SourceFileID', $sourceFileID);
print LOG "\t -> Set SourceFileID to $sourceFileID.\n";


# ----- STEP 5: Determine AcquisitionProtocolID based on $scanType
my  ($acqProtID)    =   getAcqProtID($scanType,$dbh);
if  (!defined($acqProtID))  {
    print LOG "\nERROR: could not determine AcquisitionProtocolID based on scanType $scanType.\n\n";
    exit 2;
}
$file->setFileData('AcquisitionProtocolID',$acqProtID);
print LOG "\t -> Set AcquisitionProtocolID to $acqProtID.\n";


# ----- STEP 6: Set other parameters based on command line arguments
$file->setFileData('CoordinateSpace',$coordinateSpace);
print LOG "\t -> Set CoordinateSpace to $coordinateSpace.\n";
$file->setFileData('SourcePipeline',$sourcePipeline);
print LOG "\t -> Set SourcePipeline to $sourcePipeline.\n";
$file->setFileData('PipelineDate',$pipelineDate);
print LOG "\t -> Set PipelineDate to $pipelineDate.\n";
$file->setFileData('OutputType',$outputType);
print LOG "\t -> Set OutputType to $outputType.\n";
if ($protocolID) {
    $file->setFileData('ProcessProtocolID', $protocolID);
    print LOG "\t -> Set ProcessProtocolID to $protocolID.\n";
}

if  (defined($classifyAlgorithm))   {
    $file->setFileData('ClassifyAlgorithm',$classifyAlgorithm);
    print LOG "\t -> Set ClassifyAlgorithm to $classifyAlgorithm.\n";
}


# ----- STEP 7: Compute the md5 hash
my  $md5hash    =   &NeuroDB::MRI::compute_hash(\$file);
$file->setParameter('md5hash', $md5hash);
print LOG "\t -> Set md5hash to $md5hash.\n";
if  (!NeuroDB::MRI::is_unique_hash(\$file)) {
    print LOG "\n==> $file is not a unique file and will not be added to database.\n\n";
    exit 1;
}


# ----- STEP 8: Copy files to assembly folder and register them into the db.
# Rename and copy file into assembly folder
my $file_protocol_identified    =   &copy_file(\$filename, $subjectIDsref, $scanType, \$file);
my $file_path   =   $filename; 
$file_path      =~  s/$data_dir\///i;
print "new NAME: ".$file_protocol_identified ."\n";
$file->setFileData('File', $file_path);

# register into the db
my  $fileID;
$fileID     =   &NeuroDB::MRI::register_db(\$file);

# if we don't have a valid MRIID
unless  ($fileID)   {
    # tell the user something went wrong
    print LOG "\n==> FAILED TO REGISTER FILE $filename!\n\n";    
    # and exit
    exit 1;
}

# Insert into files_intermediary the intermediary inputs stored in inputFileIDs.
my $intermediary_insert = &insert_intermedFiles($fileID, $inputFileIDs, $tool);
print LOG "\n==> FAILED TO INSERT INTERMEDIARY FILES FOR $fileID!\n\n" if (!$intermediary_insert);

if  ($file->getFileDatum('FileType') eq 'mnc')  {
    # Jivify
    print LOG "Making JIV\n";
    &NeuroDB::MRI::make_jiv(\$file, $data_dir, $jiv_dir);
    
    # make the browser pics
    print "Making browser pics\n";
    &NeuroDB::MRI::make_pics(\$file, $data_dir, $pic_dir, $Settings::horizontalPics);
}

# tell the user we've done so and include the MRIID for reference
print LOG "\n ==> Registered $filename in database, given FileID: $fileID\n\n";

# and exit
$dbh->disconnect;
exit 0;


###################################
##           Functions           ##
###################################
=pod
This function returns the sessionID based on sourceFileID.
=cut
sub getSessionID    {
    my  ($sourceFileID,$dbh)    =   @_;
    
    # get sessionID using sourceFileID
    my  ($sessionID, %subjectIDsref);
    my  $query  =   "SELECT f.SessionID, " .
                           "s.CandID, " .
                           "s.Visit_label " .
                    "FROM files f " .
                    "JOIN session s ON (s.ID=f.SessionID) " .
                    "WHERE FileID=?";

    my  $sth    =   $dbh->prepare($query);
    $sth->execute($sourceFileID);

    if  ($sth->rows > 0) {
        my $row                         =   $sth->fetchrow_hashref();
        $sessionID                      =   $row->{'SessionID'};
        $subjectIDsref{'CandID'}        =   $row->{'CandID'};
        $subjectIDsref{'visitLabel'}    =   $row->{'Visit_label'};
    }else{
        return undef;
    }

    # set requiresStaging to null as long as don't have any more information on this field
    my $requiresStaging =   0;

    return  ($sessionID,$requiresStaging,\%subjectIDsref);
}


=pod
This function gets ScannerID from parameter_file using sourceFileID
=cut
sub getScannerID    {
    my  ($sourceFileID,$dbh)    =   @_;    

    my $scannerID;
    my $query   =   "SELECT pf.Value AS ScannerID " .
                    "FROM parameter_file AS pf " .
                    "JOIN parameter_type AS pt ON (pt.ParameterTypeID=pf.ParameterTypeID) " .
                    "WHERE pt.Name='ScannerID' AND pf.FileID=?";
    my $sth     =   $dbh->prepare($query);
    $sth->execute($sourceFileID);
    if($sth->rows > 0) {
        my $row     =   $sth->fetchrow_hashref();
        $scannerID  =   $row->{'ScannerID'};
    }else{
        return  undef;
    }

    return  ($scannerID);
}

=pod
This function returns the AcquisitionProtocolID of the file to register in DB based on scanType in mri_scan_type.
=cut
sub getAcqProtID    {
    my  ($scanType,$dbh)    =   @_;

    my  $acqProtID;
    my  $query  =   "SELECT ID " .
                    "FROM mri_scan_type " .
                    "WHERE Scan_type=?";
    my  $sth    =   $dbh->prepare($query);
    $sth->execute($scanType);
    if($sth->rows > 0) {
        my $row     =   $sth->fetchrow_hashref();
        $acqProtID  =   $row->{'ID'};
    }else{
        return  undef;
    }

    return  ($acqProtID);
}

=pod
This function parses the mincheader and look for specific field's value.
=cut
sub fetchMincHeader {
    my  ($file,$field)  =   @_;

    my  $value  =   `mincheader $file | grep '$field' | awk '{print \$3, \$4, \$5, \$6}' | tr '\n' ' '`;

    $value=~s/"//g;    #remove "
    $value=~s/^\s+//; #remove leading spaces
    $value=~s/\s+$//; #remove trailing spaces
    $value=~s/;//;    #remove ;

    return  $value;
}    

=pod
Move files to assembly folder.
=cut
sub copy_file {
    my ($filename, $subjectIDsref, $scan_type, $fileref)    =   @_;

    my ($new_name, $version);
    my %subjectIDs  =   %$subjectIDsref;

    # figure out where to put the files
    my $dir =   which_directory($subjectIDsref);
    `mkdir -p -m 755 $dir/processed/$sourcePipeline`;

    # figure out what to call files
    my @exts    =   split(/\./, basename($$filename));
    shift @exts;
    my $extension =   join('.', @exts);

    my $concat  =   "";
    $concat     =   '_concat' if $filename =~ /_concat/;

    my $new_dir =   "$dir/processed/$sourcePipeline";

    $version    =   1;
    $new_name   =   $prefix."_".$subjectIDs{'CandID'}."_".$subjectIDs{'visitLabel'}."_".$scan_type."_".sprintf("%03d",$version).$concat.".$extension";
    $new_name   =~  s/ //;
    $new_name   =~  s/__+/_/g;

    while   (-e "$new_dir/$new_name") {
        $version    =   $version + 1;
        $new_name   =   $prefix."_".$subjectIDs{'CandID'}."_".$subjectIDs{'visitLabel'}."_".$scan_type."_".sprintf("%03d",$version).$concat.".$extension";
        $new_name   =~  s/ //;
        $new_name   =~  s/__+/_/g;
    }

    $new_name   =   "$new_dir/$new_name";

    my $cmd     =   "cp $$filename $new_name";
    system($cmd);
    
    print LOG "File $$filename \n moved to:\n $new_name\n";
    $$filename  =   $new_name;

    return ($new_name);
}

=pod
Determines where the mincs will go...
=cut
sub which_directory {
    my ($subjectIDsref) =   @_;
    
    my %subjectIDs  =   %$subjectIDsref;
    my $dir         =   $data_dir;

    $dir    =   "$dir/assembly/$subjectIDs{'CandID'}/$subjectIDs{'visitLabel'}/mri";
    $dir    =~  s/ //;
    
    return ($dir);
}


=pod
Function that will insert into the files_intermediary table of the database, intermediary outputs that were used to obtain the processed file.
- Input:  - fileID : fileID of the registered processed file
          - inputFileIDs : array containing the list of input files that were used to obtain the processed file
          - tool : tool that was used to obtain the processed file
- Output: - return undef if insertion did not succeed
          - return 1 if insertion into the intermediary table succeeded. 
=cut
sub insert_intermedFiles {
    my ($fileID, $inputFileIDs, $tool) = @_;

    return undef if ((!$fileID) || (!$inputFileIDs) || (!$tool));

    # Prepare query to execute in the for loop 
    my $query   = "INSERT INTO files_intermediary " .
                  "(Output_FileID, Input_FileID, Tool) " .
                  "Values (?, ?, ?)";
    my $sth     = $dbh->prepare($query);

    my (@inputIDs)  = split(';', $inputFileIDs);
    foreach my $inID (@inputIDs) {
<<<<<<< HEAD
        my $query   = "INSERT INTO files_intermediary " .
                      "(Output_FileID, Input_FileID, Tool) " .
                      "Values (?, ?, ?)";
        my $sth     = $dbh->prepare($query);
=======
>>>>>>> 8ce842dc
        my $success = $sth->execute($fileID, $inID, $tool);
        return undef if (!$success);
    }

    return 1;
}<|MERGE_RESOLUTION|>--- conflicted
+++ resolved
@@ -1,8 +1,4 @@
-<<<<<<< HEAD
-#! /usr/bin/perl -w
-=======
 #!/usr/bin/perl -w
->>>>>>> 8ce842dc
 
 use strict;
 use warnings;
@@ -457,13 +453,6 @@
 
     my (@inputIDs)  = split(';', $inputFileIDs);
     foreach my $inID (@inputIDs) {
-<<<<<<< HEAD
-        my $query   = "INSERT INTO files_intermediary " .
-                      "(Output_FileID, Input_FileID, Tool) " .
-                      "Values (?, ?, ?)";
-        my $sth     = $dbh->prepare($query);
-=======
->>>>>>> 8ce842dc
         my $success = $sth->execute($fileID, $inID, $tool);
         return undef if (!$success);
     }
