--- conflicted
+++ resolved
@@ -249,11 +249,7 @@
     exit 1;
 }
 
-<<<<<<< HEAD
 # Insert into files_intermediary the intermediary inputs stored in inputFileIDs.
-=======
-# Insert into intermediary_files the intermediary inputs stored in inputFileIDs.
->>>>>>> 033994e7
 my $intermediary_insert = &insert_intermedFiles($fileID, $inputFileIDs, $tool);
 print LOG "\n==> FAILED TO INSERT INTERMEDIARY FILES FOR $fileID!\n\n" if (!$intermediary_insert);
 
@@ -436,22 +432,18 @@
 
 
 =pod
-<<<<<<< HEAD
 Function that will insert into the files_intermediary table of the database, intermediary outputs that were used to obtain the processed file.
 - Input:  - fileID : fileID of the registered processed file
           - inputFileIDs : array containing the list of input files that were used to obtain the processed file
           - tool : tool that was used to obtain the processed file
 - Output: - return undef if insertion did not succeed
           - return 1 if insertion into the intermediary table succeeded. 
-=======
->>>>>>> 033994e7
 =cut
 sub insert_intermedFiles {
     my ($fileID, $inputFileIDs, $tool) = @_;
 
     return undef if ((!$fileID) || (!$inputFileIDs) || (!$tool));
 
-<<<<<<< HEAD
     # Prepare query to execute in the for loop 
     my $query   = "INSERT INTO files_intermediary " .
                   "(Output_FileID, Input_FileID, Tool) " .
@@ -460,21 +452,9 @@
 
     my (@inputIDs)  = split(';', $inputFileIDs);
     foreach my $inID (@inputIDs) {
-=======
-    my (@inputIDs)  = split(';', $inputFileIDs); 
-    foreach my $inID (@inputIDs) {
-        my $query   = "INSERT INTO intermediary_files " .
-                      "(Output_FileID, Input_FileID, Tool) " .
-                      "Values (?, ?, ?)";
-        my $sth     = $dbh->prepare($query);
->>>>>>> 033994e7
         my $success = $sth->execute($fileID, $inID, $tool);
         return undef if (!$success);
     }
 
-<<<<<<< HEAD
     return 1;
-=======
-    return 1; 
->>>>>>> 033994e7
 }