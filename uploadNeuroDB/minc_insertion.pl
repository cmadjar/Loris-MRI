#! /usr/bin/perl
use strict;
use warnings;
use Carp;
use Getopt::Tabular;
use FileHandle;
use File::Basename;
use File::Temp qw/ tempdir /;
use Data::Dumper;
use FindBin;
use Cwd qw/ abs_path /;

# These are the NeuroDB modules to be used
use lib "$FindBin::Bin";
use NeuroDB::File;
use NeuroDB::MRI;
use NeuroDB::DBI;
use NeuroDB::Notify;
use NeuroDB::MRIProcessingUtility;

my $versionInfo = sprintf "%d revision %2d", q$Revision: 1.24 $ 
    =~ /: (\d+)\.(\d+)/;
my ($sec,$min,$hour,$mday,$mon,$year,$wday,$yday,$isdst) 
    =localtime(time);
my $date = sprintf(
                "%4d-%02d-%02d %02d:%02d:%02d",
                $year+1900,$mon+1,$mday,$hour,$min,$sec
           );
my $debug       = 0;  
my $message     = '';
my $tarchive_srcloc = '';
my $upload_id   = undef;
my $verbose     = 0;           # default, overwritten if scripts are run with -verbose
my $notify_detailed   = 'Y';   # notification_spool message flag for messages to be displayed 
                               # with DETAILED OPTION in the front-end/imaging_uploader 
my $notify_notsummary = 'N';   # notification_spool message flag for messages to be displayed 
                               # with SUMMARY Option in the front-end/imaging_uploader 
my $profile     = undef;       # this should never be set unless you are in a 
                               # stable production environment
my $reckless    = 0;           # this is only for playing and testing. Don't 
                               # set it to 1!!!
my $force       = 0;           # This is a flag to force the script to run  
                               # Even if the validation has failed
my $no_jiv      = 0;           # Should bet set to 1, if jivs should not be 
                               # created
my $NewScanner  = 1;           # This should be the default unless you are a 
                               # control freak
my $xlog        = 0;           # default should be 0
my $bypass_extra_file_checks=0;# If you need to bypass the extra_file_checks, set to 1.
my $acquisitionProtocol=undef; # Specify the acquisition Protocol also bypasses the checks
my $acquisitionProtocolID;     # acquisition Protocol id
my @checks      = ();          # Initialise the array
my $create_minc_pics    = 0;   # Default is 0, set the option to overide.
my $globArchiveLocation = 0;   # whether to use strict ArchiveLocation strings
                               # or to glob them (like '%Loc')
my $no_nii      = 1;           # skip NIfTI creation by default
my $template    = "TarLoad-$hour-$min-XXXXXX"; # for tempdir
my ($tarchive,%tarchiveInfo,$minc);

################################################################
#### These settings are in a config file (profile) #############
################################################################
my @opt_table = (
                 ["Basic options","section"],

                 ["-profile","string",1, \$profile, "name of config file". 
                 " in ../dicom-archive/.loris_mri"],

                 ["Advanced options","section"],

                 ["-reckless", "boolean", 1, \$reckless,"Upload data to". 
                 " database even if study protocol is not ".
                 "defined or violated."],

                 ["-force", "boolean", 1, \$force,"Forces the script to run". 
                 " even if the validation has failed."],

                 ["-noJIV", "boolean", 1, \$no_jiv,"Prevents the JIVs from being ".
                  "created."],
  
                 ["-mincPath","string",1, \$minc, "The absolute path". 
                  " to minc-file"],

                 ["-tarchivePath","string",1, \$tarchive, "The absolute path". 
                  " to tarchive-file"],

                 ["-globLocation", "boolean", 1, \$globArchiveLocation,
                  "Loosen the validity check of the tarchive allowing for the". 
                  " possibility that the tarchive was moved to a different". 
                  " directory."],

                 ["-newScanner", "boolean", 1, \$NewScanner,
                  "By default a new scanner will be registered if the data".
                  " you upload requires it. You can risk turning it off."],

                 ["Fancy options","section"],

                 ["-xlog", "boolean", 1, \$xlog, "Open an xterm with a tail".
                  " on the current log file."],

                 ["General options","section"],
                 ["-verbose", "boolean", 1, \$verbose, "Be verbose."],

                 ["-acquisition_protocol","string", 1, \$acquisitionProtocol,
                  "Suggest the acquisition protocol to use."],

                 ["-create_minc_pics", "boolean", 1, \$create_minc_pics,
                  "Creates the minc pics."],

                 ["-bypass_extra_file_checks", "boolean", 1, \$bypass_extra_file_checks,
                  "Bypasses extra_file_checks."],
);


my $Help = <<HELP;
*******************************************************************************
Minc Insertion 
*******************************************************************************

Author  :   
Date    :   
Version :   $versionInfo


The program does the following:

- Loads the created minc file and then sets the appropriate parameter for 
  the loaded object (i.e ScannerID, SessionID,SeriesUID, EchoTime, 
                     PendingStaging, CoordinateSpace , OutputType , FileType
                     ,TarchiveSource and Caveat)
- Extracts the correct acquitionprotocol
- Registers the scan into db by first changing the minc-path and setting extra
  parameters
- Finally sets the series notification

HELP
my $Usage = <<USAGE;
usage: $0 </path/to/DICOM-tarchive> [options]
       $0 -help to list options

USAGE
&Getopt::Tabular::SetHelp($Help, $Usage);
&Getopt::Tabular::GetOptions(\@opt_table, \@ARGV) || exit 1;


# input option error checking
{ package Settings; do "$ENV{LORIS_CONFIG}/.loris_mri/$profile" }


if ($profile && !@Settings::db) { 
    print "\n\tERROR: You don't have a ".
    "configuration file named '$profile' in:  $ENV{LORIS_CONFIG}/.loris_mri/ \n\n";
    exit 2; 
}

if (!$profile) { 
    print $Help; 
    print "$Usage\n\tERROR: You must specify a valid ".
    "and existing profile.\n\n";  
    exit 3; 
}


unless (-e $tarchive) {
    print "\nERROR: Could not find archive $tarchive. \nPlease, make sure ".
          " the path to the archive is correct. Upload will exit now.\n\n\n";
    exit 4;
}
unless (-e $minc) {
    print "\nERROR: Could not find minc $minc. \nPlease, make sure the ".
          "path to the minc is correct. Upload will exit now.\n\n\n";
    exit 5;
}

################################################################
########### Create the Specific Log File #######################
################################################################
my $data_dir = $Settings::data_dir;
$no_nii      = $Settings::no_nii if defined $Settings::no_nii;
my $jiv_dir  = $data_dir.'/jiv';
my $TmpDir   = tempdir($template, TMPDIR => 1, CLEANUP => 1 );
my @temp     = split(/\//, $TmpDir);
my $templog  = $temp[$#temp];
my $LogDir   = "$data_dir/logs"; 
my $tarchiveLibraryDir = $Settings::tarchiveLibraryDir;
$tarchiveLibraryDir    =~ s/\/$//g;
if (!-d $LogDir) { 
    mkdir($LogDir, 0770); 
}
my $logfile  = "$LogDir/$templog.log";
print "\nlog dir is $LogDir and log file is $logfile \n" if $verbose;
open LOG, ">>", $logfile or die "Error Opening $logfile";
LOG->autoflush(1);
&logHeader();

################################################################
############### Establish database connection ##################
################################################################
my $dbh = &NeuroDB::DBI::connect_to_db(@Settings::db);
print LOG "\n==> Successfully connected to database \n" if $verbose;


################################################################
################## MRIProcessingUtility object #################
################################################################
my $utility = NeuroDB::MRIProcessingUtility->new(
                  \$dbh,$debug,$TmpDir,$logfile,
                  $verbose
              );

################################################################
############ Construct the notifier object #####################
################################################################
my $notifier = NeuroDB::Notify->new(\$dbh);



################################################################
#################### Check is_valid column #####################
################################################################
my $ArchiveLocation = $tarchive;
$ArchiveLocation    =~ s/$tarchiveLibraryDir\/?//g;

my $where = "WHERE t.ArchiveLocation='$tarchive'";
if ($globArchiveLocation) {
    $where = "WHERE t.ArchiveLocation LIKE '%".basename($tarchive)."'";
}
my $query = "SELECT m.IsTarchiveValidated FROM mri_upload m " .
            "JOIN tarchive t on (t.TarchiveID = m.TarchiveID) $where ";
print $query . "\n" if $debug;
my $is_valid = $dbh->selectrow_array($query);

## Setup  for the notification_spool table ##
# get the tarchive_srcloc from $tarchive 
$query = "SELECT SourceLocation".
        " FROM tarchive t $where";
my $sth = $dbh->prepare($query);
$sth->execute();
$tarchive_srcloc = $sth->fetchrow_array;
# get the $upload_id from $tarchive_srcloc 
$query =
	"SELECT UploadID FROM mri_upload "
	. "WHERE DecompressedLocation =?";
$sth = $dbh->prepare($query);
$sth->execute($tarchive_srcloc);
$upload_id = $sth->fetchrow_array;
## end of setup IDs for notification_spool table


if (($is_valid == 0) && ($force==0)) {
    $message = "\n ERROR: The validation has failed. ".
               "Either run the validation again and fix ".
               "the problem. Or use -force to force the ".
               "execution.\n\n";
    print $message;
    $utility->writeErrorLog($message,6,$logfile); 
    $notifier->spool('tarchive validation', $message, 0,
                    'minc_insertion.pl', $upload_id, 'Y', 
                    $notify_notsummary);
    exit 6;
}

################################################################
############## Construct the tarchiveinfo Array ################
################################################################
%tarchiveInfo = $utility->createTarchiveArray(
                    $ArchiveLocation, $globArchiveLocation
                );

################################################################
############ Get the $center_name, $centerID ##############
################################################################
my ($center_name, $centerID) = $utility->determinePSC(\%tarchiveInfo,0);

################################################################
#### Determine the ScannerID ###################################
################################################################
my $scannerID = $utility->determineScannerID(
                    \%tarchiveInfo,0,$centerID,
                    $NewScanner
                );

################################################################
###### Construct the $subjectIDsref array ######################
################################################################
my $subjectIDsref = $utility->determineSubjectID(
                        $scannerID,\%tarchiveInfo,0
                    );

################################################################
################# Define the $CandMismatchError ################
################################################################
# Check the CandID/PSCID Match It's possible that the CandID ### 
# exists, but doesn't match the PSCID. This will fail further ##
# down silently, so we explicitly check that the data is #######
# correct here #################################################
################################################################

my $CandMismatchError = undef;
$CandMismatchError= $utility->validateCandidate(
                                $subjectIDsref,
                                $tarchiveInfo{'SourceLocation'});

my $logQuery = "INSERT INTO MRICandidateErrors".
              "(SeriesUID, TarchiveID,MincFile, PatientName, Reason) ".
              "VALUES (?, ?, ?, ?, ?)";
my $candlogSth = $dbh->prepare($logQuery);

################################################################
#### Loads/Creates File object and maps dicom fields ###########
################################################################
my $file = $utility->loadAndCreateObjectFile($minc,
			$tarchiveInfo{'SourceLocation'});

################################################################
##### Optionally do extra filtering, if needed #################
################################################################
if (defined(&Settings::filterParameters)) {
    print LOG "\n--> using user-defined filterParameters for $minc\n"
    if $verbose;
    Settings::filterParameters(\$file);
}

################################################################
# We already know the PatientName is bad from step 5a, but #####
# had to wait until this point so that we have the #############
# SeriesUID and MincFile name to compute the md5 hash. Do it ###
# before computing the hash because there's no point in ########
# going that far if we already know it's fault. ################
################################################################

if (defined($CandMismatchError)) {
    $message = "\nCandidate Mismatch Error is $CandMismatchError\n";
    print LOG $message;
    print LOG " -> WARNING: This candidate was invalid. Logging to
              MRICandidateErrors table with reason $CandMismatchError";
    $candlogSth->execute(
        $file->getParameter('series_instance_uid'),
        $tarchiveInfo{'TarchiveID'},
        $minc,
        $tarchiveInfo{'PatientName'},
        $CandMismatchError
    );
    
    $notifier->spool('tarchive validation', $message, 0,
                    'minc_insertion.pl', $upload_id, 'Y', 
                    $notify_notsummary);

    exit 7 ;
}

################################################################
####### Get the $sessionID and $requiresStaging ################
################################################################
my ($sessionID, $requiresStaging) =
    NeuroDB::MRI::getSessionID( 
        $subjectIDsref, 
        $tarchiveInfo{'DateAcquired'},
        \$dbh, $subjectIDsref->{'subprojectID'}
   );

################################################################
############ Compute the md5 hash ##############################
################################################################
my $unique = $utility->computeMd5Hash($file, 
				$tarchiveInfo{'SourceLocation'});
if (!$unique) { 
<<<<<<< HEAD
    print "--> WARNING: This file has already been uploaded! \n"  if $debug;
    print LOG " --> WARNING: This file has already been uploaded!"; 
=======
    $message = "\n--> WARNING: This file has already been uploaded!\n";  
    print $message if $verbose;
    print LOG $message; 
    $notifier->spool('tarchive validation', $message, 0,
                    'minc_insertion.pl', $upload_id, 'Y', 
                    $notify_notsummary);
>>>>>>> 3f59811c
    exit 8; 
} 

################################################################
## at this point things will appear in the database ############
## Set some file information ###################################
################################################################
$file->setFileData('ScannerID', $scannerID);
$file->setFileData('SessionID', $sessionID);
$file->setFileData('SeriesUID', $file->getParameter('series_instance_uid'));
$file->setFileData('EchoTime', $file->getParameter('echo_time'));
$file->setFileData('PendingStaging', $requiresStaging);
$file->setFileData('CoordinateSpace', 'native');
$file->setFileData('OutputType', 'native');
$file->setFileData('FileType', 'mnc');
$file->setFileData('TarchiveSource', $tarchiveInfo{'TarchiveID'});
if (defined($acquisitionProtocol)) {
    $file->setFileData('Caveat', 1);
} else {
    $file->setFileData('Caveat', 0);
}

################################################################
## Get acquisition protocol (identify the volume) ##############
################################################################
($acquisitionProtocol,$acquisitionProtocolID,@checks)
  = $utility->getAcquisitionProtocol(
      $file,
      $subjectIDsref,
      \%tarchiveInfo,$center_name,
      $minc,
      $acquisitionProtocol,
      $bypass_extra_file_checks
    );


if($acquisitionProtocol =~ /unknown/) {
   $message = "\n  --> The minc file cannot be registered ".
              "since the AcquisitionProtocol is unknown \n";

   print LOG $message;
   $notifier->spool('minc insertion', $message, 0,
                   'minc_insertion.pl', $upload_id, 'Y', 
                   $notify_notsummary);
   exit 9;
}

################################################################
# Register scans into the database.  Which protocols ###########
# to keep optionally controlled by the config file #############
################################################################

my $acquisitionProtocolIDFromProd = $utility->registerScanIntoDB(
    \$file, \%tarchiveInfo,$subjectIDsref, 
    $acquisitionProtocol, $minc, \@checks, 
    $reckless, $tarchive, $sessionID
);

if ((!defined$acquisitionProtocolIDFromProd)
   && (defined(&Settings::isFileToBeRegisteredGivenProtocol))
   ) {
   $message = "\n  --> The minc file cannot be registered ".
                "since $acquisitionProtocol ".
                "does not exist in $profile ". 
                "or it did not pass the extra_file_checks\n";
   print LOG $message;
   $notifier->spool('minc insertion', $message, 0,
                   'minc_insertion', $upload_id, 'Y',
                   $notify_notsummary);
    exit 10;
}
################################################################
### Add series notification ####################################
################################################################
$message =
	"\n" . $subjectIDsref->{'CandID'} . " " .
    	$subjectIDsref->{'PSCID'} ." " .
    	$subjectIDsref->{'visitLabel'} .
    	"\tacquired " . $file->getParameter('acquisition_date') .
    	"\t" . $file->getParameter('series_description') .
	"\n";
$notifier->spool('mri new series', $message, 0,
    		'minc_insertion.pl', $upload_id, 'N', 
		$notify_detailed);

if ($verbose) {
    print "\nFinished file:  ".$file->getFileDatum('File')." \n";
}
################################################################
###################### Creation of Jivs ########################
################################################################
if (!$no_jiv) {
    print "\nMaking JIV\n" if $verbose;
    NeuroDB::MRI::make_jiv(\$file, $data_dir, $jiv_dir);
}

################################################################
###################### Creation of NIfTIs ######################
################################################################
unless ($no_nii) {
    print "\nCreating NIfTI files\n" if $verbose;
    NeuroDB::MRI::make_nii(\$file, $data_dir);
}

################################################################
################# Create minc-pics #############################
################################################################
if ($create_minc_pics) {
    print "\nCreating Minc Pics\n" if $verbose;
    NeuroDB::MRI::make_minc_pics(\$dbh,
                                  $tarchiveInfo{TarchiveID},
                                  $profile,
                                  1,
                                  $debug,
                                  $verbose);
    # Set minFileID to 1: minFileID $row[1] & maxFileID $row[1]
}

################################################################
################## Succesfully completed #######################
################################################################
exit 0;

sub logHeader () {
    print LOG "
----------------------------------------------------------------
            AUTOMATED DICOM DATA UPLOAD
----------------------------------------------------------------
*** Date and time of upload    : $date
*** Location of source data    : $tarchive
*** tmp dir location           : $TmpDir
";
}<|MERGE_RESOLUTION|>--- conflicted
+++ resolved
@@ -365,17 +365,12 @@
 my $unique = $utility->computeMd5Hash($file, 
 				$tarchiveInfo{'SourceLocation'});
 if (!$unique) { 
-<<<<<<< HEAD
-    print "--> WARNING: This file has already been uploaded! \n"  if $debug;
-    print LOG " --> WARNING: This file has already been uploaded!"; 
-=======
     $message = "\n--> WARNING: This file has already been uploaded!\n";  
     print $message if $verbose;
     print LOG $message; 
     $notifier->spool('tarchive validation', $message, 0,
                     'minc_insertion.pl', $upload_id, 'Y', 
                     $notify_notsummary);
->>>>>>> 3f59811c
     exit 8; 
 } 
 
