--- conflicted
+++ resolved
@@ -153,7 +153,6 @@
                  ["-tarchivePath","string",1, \$tarchive, "The absolute path". 
                   " to tarchive-file"],
 
-<<<<<<< HEAD
                  ["-uploadID", "string", 1, \$upload_id, "The upload ID " .
                   "from which this MINC was created"],
 
@@ -169,8 +168,6 @@
                   "By default a new scanner will be registered if the data".
                   " you upload requires it. You can risk turning it off."],
 
-=======
->>>>>>> a38df855
                  ["Fancy options","section"],
 
                  ["-xlog", "boolean", 1, \$xlog, "Open an xterm with a tail".
@@ -332,25 +329,7 @@
 #################### Check is_valid column #####################
 ################################################################
 my ( $is_valid, $ArchiveLocation );
-<<<<<<< HEAD
-if ( $tarchive ) {
-    # if only the tarchive path is given as an argument, find the associated UploadID
-    # and check if IsTarchiveValidated is set to 1.
-    $ArchiveLocation = $tarchive;
-    $ArchiveLocation =~ s/$tarchiveLibraryDir\/?//g;
-
-    my $where = "WHERE ArchiveLocation='$tarchive'";
-    if ($globArchiveLocation) {
-        $where = "WHERE ArchiveLocation LIKE '%/" . quotemeta(basename($tarchive)) . "' "
-            . "OR ArchiveLocation = '" . quotemeta(basename($tarchive)) . "'";
-    }
-    my $query = "SELECT IsTarchiveValidated, UploadID, SourceLocation "
-        . "FROM mri_upload "
-        . "JOIN tarchive USING (TarchiveID) $where ";
-    my $sth   = $dbh->prepare($query);
-    print $query . "\n" if $debug;
-=======
-if ($upload_id) {
+if ($upload_id && !$hrrt) {
     # if the uploadID is passed as an argument, verify that the tarchive was
     # validated
     (my $query = <<QUERY) =~ s/\n/ /gm;
@@ -375,7 +354,6 @@
 } elsif ($tarchive) {
     my $mriUploadOB = NeuroDB::objectBroker::MriUploadOB->new(db => $db);
     my $mriUploadsRef = $mriUploadOB->getWithTarchive(GET_COLUMNS, $tarchive);
->>>>>>> a38df855
 
     my $errorMessage;
     if (!@$mriUploadsRef) {
@@ -400,26 +378,6 @@
         $upload_id       = $row{'UploadID'};
     }
 
-<<<<<<< HEAD
-} elsif ( $upload_id && !$hrrt ) {
-    # if the uploadID is passed as an argument, verify that the tarchive was
-    # validated
-    (my $query = <<QUERY) =~ s/\n/ /gm;
-    SELECT
-      IsTarchiveValidated,
-      ArchiveLocation
-    FROM
-      mri_upload JOIN tarchive USING (TarchiveID)
-    WHERE
-      UploadID = ?
-QUERY
-    print $query . "\n" if $debug;
-    my $sth = $dbh->prepare($query);
-    $sth->execute($upload_id);
-    my @array        = $sth->fetchrow_array;
-    $is_valid        = $array[0];
-    $ArchiveLocation = $array[1];
-
 } elsif ($hrrt) {
     (my $query = <<QUERY) =~ s/\n/ /gm;
     SELECT
@@ -436,10 +394,6 @@
     my @array        = $sth->fetchrow_array;
     $ArchiveLocation = $array[0];
     $is_valid = 1; # if it is HRRT datasets, mark study as valid
-=======
-    # load the DICOM archive information from the tarchive table in studyInfo object
-    %studyInfo = $utility->createTarchiveArray($ArchiveLocation);
->>>>>>> a38df855
 }
 
 if (($is_valid == 0) && ($force==0)) {
@@ -572,12 +526,6 @@
 
 
 
-<<<<<<< HEAD
-
-## Get the $sessionID
-my ($sessionRef, $errMsg) = NeuroDB::MRI::getSessionInformation(
-    $subjectIDsref,
-=======
 # Grep information from the MINC header if not available in the studyInfo hash
 $studyInfo{'PatientName'}            //= $file->getParameter('patient:full_name');
 $studyInfo{'PatientID'}              //= $file->getParameter('patient:identification');
@@ -647,20 +595,11 @@
 ################################################################
 my($sessionRef, $errMsg) = NeuroDB::MRI::getSessionInformation(
     $subjectIDsref, 
->>>>>>> a38df855
     $studyInfo{'DateAcquired'},
     \$dbh,
     $db
 );
 
-<<<<<<< HEAD
-# Copy the session info into the %$subjectIDsref hash array
-$subjectIDsref->{'SessionID'}    = $sessionRef->{'ID'};
-$subjectIDsref->{'ProjectID'}    = $sessionRef->{'ProjectID'};
-$subjectIDsref->{'SubprojectID'} = $sessionRef->{'SubprojectID'};
-
-=======
->>>>>>> a38df855
 # Session cannot be retrieved from the DB and, if createVisitLabel is set to
 # 1, creation of a new session failed
 if (!$sessionRef) {
@@ -675,18 +614,6 @@
         ? $NeuroDB::ExitCodes::CREATE_SESSION_FAILURE
         : $NeuroDB::ExitCodes::GET_SESSION_ID_FAILURE);
 }
-
-
-
-
-# Grep information from the MINC header if not available in the studyInfo hash
-$studyInfo{'PatientName'}            //= $file->getParameter('patient:full_name');
-$studyInfo{'PatientID'}              //= $file->getParameter('patient:identification');
-$studyInfo{'ScannerManufacturer'}    //= $file->getParameter('study:manufacturer');
-$studyInfo{'ScannerModel'}           //= $file->getParameter('study:device_model');
-$studyInfo{'ScannerSerialNumber'}    //= $file->getParameter('study:serial_no');
-$studyInfo{'ScannerSoftwareVersion'} //= $file->getParameter('study:software_version');
-$studyInfo{'DateAcquired'}           //= $file->getParameter('study:start_date');
 
 
 
