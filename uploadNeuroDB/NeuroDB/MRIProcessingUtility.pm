--- conflicted
+++ resolved
@@ -746,14 +746,9 @@
         ########################################################
         ### record which tarchive was used to make this file ###
         ########################################################
-<<<<<<< HEAD
-        $tarchive_path =  $tarchive;
-        $tarchive_path =~ s/$data_dir\///i if ($tarchive_path);
-        $tarchive_path = 'NULL' unless ($tarchive_path);
-=======
         $tarchive_path =  $tarchiveInfo->{SourceLocation};
         $tarchive_path =~ s/$data_dir\///i;
->>>>>>> 03c2a032
+        $tarchive_path = 'NULL' unless ($tarchive_path);
         $${minc_file}->setParameter(
             'tarchiveLocation', 
             $tarchive_path
