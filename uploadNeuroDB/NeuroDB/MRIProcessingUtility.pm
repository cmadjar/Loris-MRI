--- conflicted
+++ resolved
@@ -1233,13 +1233,8 @@
         || (defined(&Settings::isFileToBeRegisteredGivenProtocol)
             && Settings::isFileToBeRegisteredGivenProtocol($acquisitionProtocol)
            )
-<<<<<<< HEAD
         ) 
         && (!defined($extra_validation_status) || $extra_validation_status !~ /exclude/)) {
-=======
-        ) && (!defined($extra_validation_status) || $extra_validation_status !~ /exclude/)
-    ) {
->>>>>>> 10bf7370
 
         ########################################################
         # convert the textual scan_type into the scan_type id ##
