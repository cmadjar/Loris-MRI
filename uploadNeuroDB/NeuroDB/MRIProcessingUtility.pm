--- conflicted
+++ resolved
@@ -64,11 +64,8 @@
 use NeuroDB::MRI;
 use NeuroDB::DBI;
 use NeuroDB::Notify;
-<<<<<<< HEAD
-
-=======
 use NeuroDB::ExitCodes;
->>>>>>> 18a5d2f3
+
 use Path::Class;
 use Scalar::Util qw(blessed);
 
