package NeuroDB::MRIProcessingUtility;
use English;
use Carp;
use strict;
use warnings;
no warnings 'once';
use Data::Dumper;
use File::Basename;
use NeuroDB::File;
use NeuroDB::MRI;
use NeuroDB::DBI;
use NeuroDB::Notify;
use Path::Class;

## Define Constants ##
my $notify_detailed   = 'Y'; # notification_spool message flag for messages to be displayed 
                             # with DETAILED OPTION in the front-end/imaging_uploader 
my $notify_notsummary = 'N'; # notification_spool message flag for messages to be displayed 
                             # with SUMMARY Option in the front-end/imaging_uploader 

################################################################
#####################Constructor ###############################
################################################################
sub new {
    my $params = shift;
    my ($dbhr,$debug,$TmpDir,$logfile,$verbose) = @_;
    unless(defined $dbhr) {
       croak(
           "Usage: ".$params."->new(\$databaseHandleReference)"
       );
    }
    my $self = {};

    ############################################################
    ############### Create a settings package ##################
    ############################################################
    my $profile = "prod";
    {
     package Settings;
     do "$ENV{LORIS_CONFIG}/.loris_mri/$profile";
    }

    ############################################################
    #### Create the log file and a Notify Object################
    ############################################################
    my $LogDir  = dirname($logfile);
    my $file_name = basename($logfile);
    my $dir = dir($LogDir);
    my $file = $dir->file($file_name);
    my $LOG = $file->openw();
    my $Notify = NeuroDB::Notify->new( $dbhr );
    $LOG->autoflush(1);
    $self->{'Notify'} = $Notify;
    $self->{'LOG'} = $LOG;
    $self->{'verbose'} = $verbose;
    $self->{'LogDir'} = $LogDir;
    $self->{'dbhr'} = $dbhr;
    $self->{'debug'} = $debug;
    $self->{'TmpDir'} = $TmpDir;
    $self->{'logfile'} = $logfile;
    return bless $self, $params;
}

################################################################
## writeErrorLog and update Notification Table##################
## this is a useful function that will close the log and write #
## error messages in case of abnormal program termination ######
################################################################
sub writeErrorLog {
    my $this = shift;
    my ($message, $failStatus,$LogDir) = @_;
    print $message;
    $this->{LOG}->print($message);
    $this->{LOG}->print(
        "program exit status: $failStatus"
    );
    `cat $this->{logfile}  >> $this->{LogDir}/error.log`;
    close $this->{LOG};
    `rm -f $this->{logfile} `;
}


#################################################################    
## useful only if the visit label IS NOT encoded somewhere in ###
## the patient ID or patient Name ###############################
#################################################################    

sub lookupNextVisitLabel {
    my $this = shift;
    my ($CandID, $dbhr) = @_;
    my $visitLabel = 1;
    my $query = "SELECT Visit_label FROM session".
                " WHERE CandID=$CandID AND Active='Y'".
                " ORDER BY ID DESC LIMIT 1";
    if ($this->{debug}) {
        print $query . "\n";
    }
    my $sth = $${dbhr}->prepare($query);
    $sth->execute();
    if ($sth->rows > 0) {
        my @row = $sth->fetchrow_array();
        $visitLabel = $row[0] + 1;
    }
    return $visitLabel;
}

################################################################
########### getFileNamesfromSeriesUID  #########################
################################################################
sub getFileNamesfromSeriesUID {

    # longest common prefix
    sub LCP {
      return '' unless @_;
      my $prefix = shift;
      for (@_) {
          chop $prefix while (! /^\Q$prefix\E/);
          }
      return $prefix;
    }

    my $dbh = &NeuroDB::DBI::connect_to_db(@Settings::db);
    my ($seriesuid, @alltarfiles) = @_;
    my @filearray;
    my $tarstring = ' --wildcards ';
    my $query = "select tf.FileName from tarchive_files as tf".
        " where tf.TarchiveID = (select distinct ts.tarchiveID   from tarchive_series as ts where ts.SeriesUID=?)".
        " and tf.SeriesNumber = (select distinct ts.SeriesNumber from tarchive_series as ts where ts.SeriesUID=?)".
        " order by tf.FileNumber";
    my $sth = $dbh->prepare($query);
    $sth->execute($seriesuid, $seriesuid);
    while (my $tf = $sth->fetchrow_hashref()) {
        push @filearray, $tf->{'FileName'};
        $tarstring .= "'*" . $tf->{'FileName'} . "' ";
    }

    my $lcp = LCP(@alltarfiles);
    $tarstring =~ s/$lcp//g;

    return $tarstring;
}

################################################################
##################### extract_tarchive #########################
################################################################
=pod
Most important function now. Gets the tarchive and
extracts it so data can actually be uploaded
=cut
sub extract_tarchive {
    my $this = shift;
    my ($tarchive, $tarchive_srcloc, $seriesuid) = @_;
    my $upload_id = undef;
    my $message = '';
    my $tarnames = '';
    # get the upload_id from the tarchive source location
    # to pass to the notification_spool
    $upload_id = getUploadIDUsingTarchiveSrcLoc($tarchive_srcloc);
    $message = "\nExtracting tarchive $tarchive in $this->{TmpDir} \n";
    $this->spool($message, 'N', $upload_id, $notify_detailed);
    my $cmd = "cd $this->{TmpDir} ; tar -xf $tarchive";
    $message = "\n" . $cmd . "\n";
    $this->spool($message, 'N', $upload_id, $notify_detailed);
    `$cmd`;
    opendir TMPDIR, $this->{TmpDir};
    my @tars = grep { /\.tar\.gz$/ && -f "$this->{TmpDir}/$_" }
        readdir(TMPDIR);
    closedir TMPDIR;

    if (scalar(@tars) != 1) {
        my $message = "Error: Could not find inner tar in $tarchive!\n";
        print $message;
        print @tars . "\n";
        $this->spool($message, 'Y', $upload_id, $notify_notsummary);
        exit 1 ;
    }

    my $dcmtar = $tars[0];
    my $dcmdir = $dcmtar;
    $dcmdir =~ s/\.tar\.gz$//;

    if (defined($seriesuid)) {
        print "seriesuid: $seriesuid\n" if $this->{verbose};
        my @alltarfiles = `cd $this->{TmpDir} ; tar -tzf $dcmtar`;
        $tarnames = getFileNamesfromSeriesUID($seriesuid, @alltarfiles);
        print "tarnames: $tarnames\n" if $this->{verbose};
    }

    `cd $this->{TmpDir} ; tar -xzf $dcmtar $tarnames`;
    return $dcmdir;
}


################################################################
############ sub extractAndParseTarchive #######################
################################################################
sub extractAndParseTarchive {

    my $this = shift;
    my ($tarchive, $tarchive_srcloc, $seriesuid) = @_;
    # get the upload_id from the tarchive_srcloc to pass to notification_spool
    my $upload_id = getUploadIDUsingTarchiveSrcLoc($tarchive_srcloc);
    my $study_dir = $this->{TmpDir}  . "/" .
        $this->extract_tarchive($tarchive, $tarchive_srcloc, $seriesuid);
    my $ExtractSuffix  = basename($tarchive, ".tar");
    # get rid of the tarchive Prefix 
    $ExtractSuffix =~ s/DCM_(\d){4}-(\d){2}-(\d){2}_//;
    my $info       = "head -n 12 $this->{TmpDir}/${ExtractSuffix}.meta";
    my $header     = `$info`;
    my $message = "\n$header\n";
    $this->{LOG}->print($message);
    $this->spool($message, 'N', $upload_id, $notify_detailed);

    return ($ExtractSuffix, $study_dir, $header);
}

################################################################
################## determineSubjectID ##########################
################################################################
sub determineSubjectID {

    my $this = shift;
    my ($scannerID,$tarchiveInfo,$to_log, $upload_id) = @_;
    $to_log = 1 unless defined $to_log;
    if (!defined(&Settings::getSubjectIDs)) {
        if ($to_log) {
            my $message =  "\nERROR: Profile does not contain getSubjectIDs ".
                           "routine. Upload will exit now.\n\n";
            $this->writeErrorLog($message, 2);
	    $this->spool($message, 'Y', $upload_id, $notify_notsummary);
	    exit 2;
        }
    }
    my $subjectIDsref = Settings::getSubjectIDs(
                            $tarchiveInfo->{'PatientName'},
                            $tarchiveInfo->{'PatientID'},
                            $scannerID,
                            $this->{dbhr}
                        );
    if ($to_log) {
        my $message = "\n==> Data found for candidate   : ".
                            "CandID: ". $subjectIDsref->{'CandID'} .
                            "- PSCID: ". $subjectIDsref->{'PSCID'} . "- Visit: ".
                            $subjectIDsref->{'visitLabel'} . "- Acquired : ".
                            $tarchiveInfo->{'DateAcquired'} . "\n";
	$this->{LOG}->print($message);
        $this->spool($message, 'N', $upload_id, $notify_detailed);
    }
    return $subjectIDsref;
}


################################################################
################### createTarchiveArray ########################
################################################################

sub createTarchiveArray {

    my $this = shift;
    my %tarchiveInfo;
    my ($tarchive,$globArchiveLocation) = @_;
    my $where = "ArchiveLocation='$tarchive'";
    if ($globArchiveLocation) {
        $where = "ArchiveLocation LIKE '%".basename($tarchive)."'";
    }
    my $query = "SELECT PatientName, PatientID, PatientDoB, md5sumArchive,".
                " DateAcquired, DicomArchiveID, PatientGender,".
                " ScannerManufacturer, ScannerModel, ScannerSerialNumber,".
                " ScannerSoftwareVersion, neurodbCenterName, TarchiveID,".
                " SourceLocation FROM tarchive WHERE $where";
    if ($this->{debug}) {
        print $query . "\n";
    }
    my $sth = ${$this->{'dbhr'}}->prepare($query);
    $sth->execute();

    if ($sth->rows > 0) {
        my $tarchiveInfoRef = $sth->fetchrow_hashref();
        %tarchiveInfo = %$tarchiveInfoRef;
    } else {
        my $message = "\nERROR: Only archived data can be uploaded.".
                      "This seems not to be a valid archive for this study!".
                      "\n\n";
        $this->writeErrorLog($message, 3);
	# no $tarchive can be fetched so $upload_id is undef
	# in the notification_spool
        $this->spool($message, 'Y', undef, $notify_notsummary);
        exit 3;
    }

    return %tarchiveInfo;
}

################################################################
#################### determinePSC ##############################
################################################################
sub determinePSC {

    my $this = shift;
    my ($tarchiveInfo, $to_log, $upload_id) = @_;
    $to_log = 1 unless defined $to_log;
    my $lookupCenterNameUsing = NeuroDB::DBI::getConfigSetting(
                        $this->{dbhr},'lookupCenterNameUsing'
                        );
    my ($center_name, $centerID) =
    NeuroDB::MRI::getPSC(
        $tarchiveInfo->{$lookupCenterNameUsing},
        $this->{dbhr}
    );
    if ($to_log) {
        if (!$center_name) {

            my $message = "\nERROR: No center found for this candidate \n\n";
            $this->writeErrorLog($message, 4);
	    $this->spool($message, 'Y', $upload_id, $notify_notsummary);
            exit 4;
        }
        my $message =
            "\n==> Verifying acquisition center\n-> " .
            "Center Name : $center_name\n-> CenterID ".
            " : $centerID\n";
	$this->{LOG}->print($message);
	$this->spool($message, 'N', $upload_id, $notify_detailed);
    }
    return ($center_name, $centerID);
}

################################################################
################## determineScannerID ##########################
################################################################
sub determineScannerID {

    my $this = shift;
    my ($tarchiveInfo, $to_log, $centerID, $NewScanner, $upload_id) = @_;
    my $message = '';
    $to_log = 1 unless defined $to_log;
    if ($to_log) {
        $message = "\n\n==> Trying to determine scanner ID\n";
        $this->{LOG}->print($message);
        $this->spool($message, 'N', $upload_id, $notify_detailed);
    }

    my $scannerID =
        NeuroDB::MRI::findScannerID(
            $tarchiveInfo->{'ScannerManufacturer'},
            $tarchiveInfo->{'ScannerModel'},
            $tarchiveInfo->{'ScannerSerialNumber'},
            $tarchiveInfo->{'ScannerSoftwareVersion'},
            $centerID,
            $this->{dbhr},
            $NewScanner 
        );
    if ($scannerID == 0) {
        if ($to_log) {
            $message = "\nERROR: The ScannerID for this particular scanner ".
                          "does not exist. Enable creating new ScannerIDs in ".
                          "your profile or this archive can not be ".
                          "uploaded.\n\n";
            $this->writeErrorLog($message, 5);
       	    $this->spool($message, 'Y', $upload_id, $notify_notsummary);
            exit 5;
        }
    }
    if ($to_log) {
        $message = "==> scanner ID : $scannerID\n\n";
        $this->{LOG}->print($message);
        $this->spool($message,'N', $upload_id, $notify_detailed);
    }
    return $scannerID;
}

################################################################
####### get_acqusitions($study_dir, \@acquisitions) ############ 
####### puts list of acq dirs in @acquisitions #################
################################################################
sub get_acquisitions {
    my $this = shift;
    my ($study_dir, $acquisitions) = @_;
    @$acquisitions =
    split("\n", `find $study_dir -type d -name \\*.ACQ`);
    my $message = "Acquisitions: ".join("\n", @$acquisitions)."\n";
    if ($this->{verbose}){
	    $this->{LOG}->print($message);
    }
}

################################################################
################### compute the md5 hash #######################
################################################################
sub computeMd5Hash {
    my $this = shift;
    my ($file, $upload_id) = @_;
    my $message = '';
    $message = "\n==> computing md5 hash for MINC body.\n";
    $this->{LOG}->print($message);
    $this->spool($message, 'N', $upload_id, $notify_detailed);
    my $md5hash = &NeuroDB::MRI::compute_hash(\$file);
    $message = "\n--> md5: $md5hash\n";
    $this->{LOG}->print($message);
    $this->spool($message, 'N', $upload_id, $notify_detailed);
    $file->setParameter('md5hash', $md5hash);
    my $unique = &NeuroDB::MRI::is_unique_hash(\$file);
    return $unique;
}

################################################################
#################### getAcquisitionProtocol ####################
################################################################

sub getAcquisitionProtocol {
   
    my $this = shift;
    my ($file,$subjectIDsref,$tarchiveInfoRef,$center_name,$minc,
        $acquisitionProtocol,$bypass_extra_file_checks, $upload_id) = @_;
    my $message = '';

    ############################################################
    ## get acquisition protocol (identify the volume) ##########
    ############################################################

    if(!defined($acquisitionProtocol)) {
      $message = "\n==> verifying acquisition protocol\n";
      $this->{LOG}->print($message);
      $this->spool($message, 'N', $upload_id, $notify_detailed);

      $acquisitionProtocol =  &NeuroDB::MRI::identify_scan_db(
                                   $center_name,
                                   $subjectIDsref,
                                   $tarchiveInfoRef,
                                   $file, 
                                   $this->{dbhr}, 
                                   $minc
                                 );
    }

    $message = "\nAcquisition protocol is $acquisitionProtocol\n";
    $this->{LOG}->print($message);
    $this->spool($message, 'N', $upload_id, $notify_detailed);

    my @checks = ();
    my $acquisitionProtocolID;
    if ($acquisitionProtocol !~ /unknown/) {
        $acquisitionProtocolID =
        &NeuroDB::MRI::scan_type_text_to_id(
          $acquisitionProtocol, $this->{dbhr}
        );

        if ($bypass_extra_file_checks == 0) {
          @checks = $this->extra_file_checks(
                        $acquisitionProtocolID, 
                        $file, 
                        $subjectIDsref->{'CandID'}, 
                        $subjectIDsref->{'visitLabel'},
                        $tarchiveInfoRef->{'PatientName'}
                    );
          $message = "\nextra_file_checks from table mri_protocol_check " .
                     "logged in table mri_violations_log: $checks[0]\n";
	  $this->{LOG}->print($message);
	  # 'warn' and 'exclude' are errors, while 'pass' is not
	  # log in the notification_spool_table the $Verbose flag accordingly
	  if (!($checks[0] eq 'pass')){
	          $this->spool($message, 'Y', $upload_id, $notify_notsummary);
	  }
	  else{
	          $this->spool($message, 'N', $upload_id, $notify_detailed);
	  }
        }
    }
    return ($acquisitionProtocol, $acquisitionProtocolID, @checks);
}

################################################################
######## extra_file_checks () ##################################
######## Returns list of checks that failed, ###################
######## We can't directly insert here because #################
######## The file isn't registered in the database yet #########
################################################################

sub extra_file_checks() {
      
    my $this = shift;
    my $scan_type = shift;
    my $file = shift;
    my $CandID = shift;
    my $Visit_Label = shift;
    my $PatientName = shift;

    my $query = "SELECT * FROM mri_protocol_checks WHERE Scan_type=?";
    my $log_query = "INSERT INTO mri_violations_log".
                    "(SeriesUID, TarchiveID, MincFile, PatientName,".
                    " CandID, Visit_label, CheckID,  Scan_type,".
                    " Severity, Header, Value, ValidRange,ValidRegex)".
                    " VALUES (?, ?, ?, ?, ?, ?, ?, ?, ?, ?, ?, ?, ?)";
    if ($this->{debug}) {
        print $query . "\n";
    }
    my $worst_warning = 0;
    my @faillist;
    my $sth = ${$this->{'dbhr'}}->prepare($query);
    my $logsth = ${$this->{'dbhr'}}->prepare($log_query);
    $sth->execute($scan_type);
    while(my $check = $sth->fetchrow_hashref()) {
        my $value = $file->getParameter($check->{'Header'});
        if (($check->{'ValidRange'}
            && (!NeuroDB::MRI::in_range($value, $check->{'ValidRange'})))
            || ($check->{'ValidRegex'} && $value !~ /$check->{'ValidRegex'}/)) 
            {
                if ($check->{'Severity'} =~ /exclude/) {
                    $worst_warning = 2;
                } elsif (
                    $check->{'Severity'} =~ /warning/ 
                    && $worst_warning < 2
                  ) {
                    $worst_warning = 1;
                    $file->setFileData('Caveat', 1);
                }
                $logsth->execute(
                        $file->getFileDatum('SeriesUID'),
                        $file->getFileDatum('TarchiveSource'),
                        $file->getFileDatum('File'),
                        $PatientName,
                        $CandID,
                        $Visit_Label,
                        $check->{'ID'},
                        $check->{'Scan_type'},
                        $check->{'Severity'},
                        $check->{'Header'},
                        $value,
                        $check->{'ValidRange'},
                        $check->{'ValidRegex'}
                );
                push(@faillist, $check->{'ID'});

            }
    }
    if ($worst_warning == 1) {
        return ('warn', \@faillist);
    } elsif ($worst_warning == 2) {
        return ('exclude', \@faillist);
    }
    return ('pass', \@faillist);
}

################################################################
################## update_mri_acquisition_dates ################
################################################################
sub update_mri_acquisition_dates {
   
    my $this = shift;
    my ($sessionID, $acq_date) = @_;

    ############################################################
    # get the registered acquisition date for this session #####
    ############################################################
    my $query = "SELECT s.ID, m.AcquisitionDate FROM session AS s LEFT OUTER".
                " JOIN mri_acquisition_dates AS m ON (s.ID=m.SessionID)". 
                " WHERE s.ID='$sessionID' AND s.Active='Y' AND".
                " (m.AcquisitionDate > '$acq_date'". 
                " OR m.AcquisitionDate IS NULL) AND '$acq_date'>0";
    
    if ($this->{debug}) {
        print $query . "\n";
    }

    my $sth = ${$this->{'dbhr'}}->prepare($query);
    $sth->execute();
    ############################################################
    ### if we found a session, it needs updating or inserting, #
    ### so we use replace into. ################################
    ############################################################
    if ($sth->rows > 0) {
        my $query = "REPLACE INTO mri_acquisition_dates".
                    " SET AcquisitionDate='$acq_date', SessionID='$sessionID'";
        ${$this->{'dbhr'}}->do($query);
    }
}

################################################################
#################### loadAndCreateObjectFile ###################
################################################################

sub loadAndCreateObjectFile {

    my $this = shift;
    my ($minc, $tarchive_srcloc) = @_;
    my $message = '';
    my $upload_id = getUploadIDUsingTarchiveSrcLoc($tarchive_srcloc);

    ############################################################
    ################ create File object ########################
    ############################################################
    my $file = NeuroDB::File->new($this->{dbhr});

    ############################################################
    ########## load File object ################################
    ############################################################
    $message = 	"\n==> Loading file from disk $minc\n";
    $this->{LOG}->print($message); 
    $this->spool($message, 'N', $upload_id, $notify_detailed);
    $file->loadFileFromDisk($minc);

    ############################################################
    ############# map dicom fields #############################
    ############################################################
    $message = "\n--> mapping DICOM parameter for $minc\n";
    $this->{LOG}->print($message);
    $this->spool($message, 'N', $upload_id, $notify_detailed);
    NeuroDB::MRI::mapDicomParameters(\$file);
    return $file;
}

################################################################
#################### move_minc #################################
#################### renames and moves $minc ###################
################################################################
sub move_minc {
    
    my $this = shift;
    my ($minc,$subjectIDsref, $minc_type, $fileref,
		$prefix,$data_dir, $tarchive_srcloc) = @_;
    my ($new_name, $version,$cmd,$new_dir,$extension,@exts,$dir);
    my $concat = "";
    my $message = '';
    my $upload_id = getUploadIDUsingTarchiveSrcLoc($tarchive_srcloc);

    ############################################################
    ### figure out where to put the files ######################
    ############################################################
    $dir = $this->which_directory($subjectIDsref,$data_dir);
    `mkdir -p -m 770 $dir/native`;

    ############################################################
    ####### figure out what to call files ######################
    ############################################################
    @exts = split(/\./, basename($$minc));
    shift @exts;
    $extension = join('.', @exts);
    $concat = '_concat' if $$minc =~ /_concat/;
    $new_dir = "$dir/native";
    $version = 1;
    $new_name = $prefix."_".$subjectIDsref->{'CandID'}."_".
                $subjectIDsref->{'visitLabel'}.
                "_". $minc_type."_".sprintf("%03d",$version).
                $concat.".$extension";
    $new_name =~ s/ //;
    $new_name =~ s/__+/_/g;
    while(-e "$new_dir/$new_name") {
        $version = $version + 1;
        $new_name =  $prefix."_".$subjectIDsref->{'CandID'}."_".
                     $subjectIDsref->{'visitLabel'}."_".$minc_type."_".
                     sprintf("%03d",$version).$concat.".$extension";
        $new_name =~ s/ //;
        $new_name =~ s/__+/_/g;
    }
    $new_name = "$new_dir/$new_name";
    $cmd = "mv $$minc $new_name";
    `$cmd`;
    $message = "\nFile $$minc \nmoved to:\n$new_name\n";
    $this->{LOG}->print($message);
    $this->spool($message, 'N', $upload_id, $notify_detailed);
    $$minc = $new_name;
    return $new_name;
}


################################################################
###################### registerScanIntoDB ######################
################################################################
sub registerScanIntoDB {

    my $this = shift;
    my (
        $minc_file, $tarchiveInfo,$subjectIDsref,$acquisitionProtocol, 
        $minc, $checks,$reckless, $sessionID, $upload_id
    ) = @_;

    my $data_dir = NeuroDB::DBI::getConfigSetting(
                        $this->{dbhr},'dataDirBasepath'
                        );
    my $prefix = NeuroDB::DBI::getConfigSetting(
                        $this->{dbhr},'prefix'
                        );

    my $acquisitionProtocolID = undef;
    my (
        $Date_taken,$minc_protocol_identified,
        $file_path,$tarchive_path,$fileID
    );
    my $message = '';
    ############################################################
    # Register scans into the database.  Which protocols to ####
    # keep optionally controlled by the config file. ###########
    ############################################################
    if ((!defined(&Settings::isFileToBeRegisteredGivenProtocol)
        || $reckless
        || (defined(&Settings::isFileToBeRegisteredGivenProtocol)
            && Settings::isFileToBeRegisteredGivenProtocol($acquisitionProtocol)
           )
        ) && $checks->[0] !~ /exclude/) {

        ########################################################
        # convert the textual scan_type into the scan_type id ##
        ########################################################
        $acquisitionProtocolID = NeuroDB::MRI::scan_type_text_to_id(
                                        $acquisitionProtocol, 
                                        $this->{dbhr}
                                 );
        $${minc_file}->setFileData(
            'AcquisitionProtocolID', 
             $acquisitionProtocolID
        );
        
        $message = "\nAcq protocol: $acquisitionProtocol " 
			. "- ID: $acquisitionProtocolID\n";
        $this->spool($message, 'N', $upload_id, $notify_detailed);

        ########################################################
        # set Date_taken = last modification timestamp ######### 
        # (can't seem to get creation timestamp) ################
        ########################################################
        $Date_taken = (stat($minc))[9];
        
        ########################################################
        ##### rename and move files ############################
        ########################################################
        $minc_protocol_identified = $this->move_minc(
                                        \$minc,
                                        $subjectIDsref,
                                        $acquisitionProtocol,
                                        $minc_file,
                                        $prefix,
                                        $data_dir,
					$tarchiveInfo->{'SourceLocation'}					
                                     );

        ########################################################
        #################### set the new file_path #############
        ######################################################## 
        $file_path   =   $minc;
        $file_path      =~  s/$data_dir\///i;
        $${minc_file}->setFileData(
            'File', 
            $file_path
        );

        ########################################################
        ### record which tarchive was used to make this file ###
        ########################################################
        $tarchive_path =  $tarchiveInfo->{SourceLocation};
        $tarchive_path =~ s/$data_dir\///i;
<<<<<<< HEAD
=======
        $tarchive_path = 'NULL' unless ($tarchive_path);
>>>>>>> 1a30e13a
        $${minc_file}->setParameter(
            'tarchiveLocation', 
            $tarchive_path
        );
        $${minc_file}->setParameter(
            'tarchiveMD5',
            $tarchiveInfo->{'md5sumArchive'}
        );

        ########################################################
        # register into the db fixme if I ever want a dry run ## 
        ########################################################
        $message = "\nRegistering file into database\n";
        $this->spool($message, 'N', $upload_id, $notify_detailed);
        $fileID = &NeuroDB::MRI::register_db($minc_file);
        $message = "\nFileID: $fileID\n";
        $this->spool($message, 'N', $upload_id, $notify_detailed);

        ########################################################
        ### update mri_acquisition_dates table #################
        ########################################################
        my $acquisition_date = undef;
        if ($tarchiveInfo->{'DateAcquired'}) {
            $acquisition_date = $tarchiveInfo->{'DateAcquired'};
        } elsif ($${minc_file}->getParameter('AcquisitionDate')) {
            $acquisition_date = $${minc_file}->getParameter('AcquisitionDate');
        }
        $this->update_mri_acquisition_dates(
            $sessionID,
            $acquisition_date
        );
    }
    return $acquisitionProtocolID;
}

################################################################
################## dicom_to_minc ###############################
################################################################

sub dicom_to_minc {

    my $this = shift;
    my ($study_dir, $converter,$get_dicom_info,
		$exclude,$mail_user, $tarchive_srcloc) = @_;
    my ($d2m_cmd,$d2m_log,$exit_code);
    my $message = '';
    my $upload_id = getUploadIDUsingTarchiveSrcLoc($tarchive_srcloc);
    $d2m_cmd = "find $study_dir -type f | $get_dicom_info -studyuid -series".
               " -echo -image -file -series_descr -attvalue 0018 0024".
               " -stdin | sort -n -k1 -k2 -k6 -k3 -k7 -k4 | grep -iv".
               " $exclude | cut -f 5 | ";
    
    ############################################################
    #### use some other converter if specified in the config ###
    ############################################################
    if ($converter !~ /dcm2mnc/) {
        $d2m_cmd .= "$converter $this->{TmpDir}  -notape -compress -stdin";
    } else {
        $d2m_cmd .= "$converter -dname '' -stdin -clobber -usecoordinates $this->{TmpDir} ";
    }
    $d2m_log = `$d2m_cmd`;

    if ($? > 0) {
        $exit_code = $? >> 8;
        ########################################################
        # dicom_to_minc failed...  don't keep going, ########### 
        # just email. ##########################################
        ########################################################
        $message = "\nDicom to Minc conversion failed\n";
        $this->spool($message, 'Y', $upload_id, $notify_notsummary);
        open MAIL, "| mail $mail_user";
        print MAIL "Subject: [URGENT Automated] uploadNeuroDB: ".
                   "dicom->minc failed\n";
        print MAIL "Exit code $exit_code received from:\n$d2m_cmd\n";
        close MAIL;
        croak("dicom_to_minc failure, exit code $exit_code");
   }

    $message = "\n" . $d2m_cmd . "\n";
    $this->{LOG}->print(
    "### Dicom to MINC:\n$d2m_log");
    $this->spool($message, 'N', $upload_id, $notify_detailed);
}
################################################################
####### get_mincs ##############################################
######## returns a sorted list of mincfiles ####################
################################################################
sub get_mincs {
  
    my $this = shift;
    my ($minc_files, $tarchive_srcloc) = @_;
    my $message = '';
    my $upload_id = getUploadIDUsingTarchiveSrcLoc($tarchive_srcloc);
    @$minc_files = ();
    opendir TMPDIR, $this->{TmpDir} ;
    my @files = readdir TMPDIR;
    closedir TMPDIR;
    my @files_list;
    foreach my $file (@files) {
        next unless $file =~ /\.mnc(\.gz)?$/;
        my $cmd= "Mincinfo_wrapper -quiet -tab -file -date $this->{TmpDir}/$file";
        push @files_list, `$cmd`;
    }
    open SORTER, "|sort -nk2 | cut -f1 > $this->{TmpDir}/sortlist";
    print SORTER join("", @files_list);
    close SORTER;

    open SORTLIST, "<$this->{TmpDir}/sortlist";
    while(my $line = <SORTLIST>) {
        chomp($line);
        push @$minc_files, $line;
    }
    close SORTLIST;
    `rm -f $this->{TmpDir}/sortlist`;
    $message = "\n### These MINC files have been created: \n".
        join("\n", @$minc_files)."\n";
    $this->{LOG}->print($message);
    $this->spool($message, 'N', $upload_id, $notify_detailed);
}  

################################################################
########################## concat_mri ##########################
################################################################
## concat_mri(\@minc_files, $psc) -> concats & removes #########
## pre-concat mincs ############################################
################################################################
sub concat_mri {
  
    my $this = shift;
    my ($minc_files) = @_;
    my ($cmd,$log,$concat_count);
    ############################################################
    # make a list of the mincs to concat ####################### 
    # (avoid arg list too long errors) #########################
    ############################################################
    open CONCATFILES, ">$this->{TmpDir} /concatfilelist.txt";
    foreach my $file (@$minc_files) {
        print CONCATFILES "$file\n";
    }
    close CONCATFILES;
    mkdir("$this->{TmpDir} /concat", 0770);
    $cmd = "cat $this->{TmpDir} /concatfilelist.txt | concat_mri.pl ".
           "-maxslicesep 3.1 -compress -postfix _concat -targetdir ".
           "$this->{TmpDir} /concat -stdin";
    if ($this->{debug}) {
        print $cmd . "\n";
    }

    $log = `$cmd`;
    `rm -f $this->{TmpDir} /concatfilelist.txt`;
    ############################################################
    # fixme print LOG "Concat:\n $cmd\n$log\n" #################
    # if $this->{verbose}; #####################################
    ############################################################
    $concat_count = `\\ls -1 $this->{TmpDir} /concat | wc -l`+0;
    if ($concat_count > 0) {
        `mv $this->{TmpDir} /concat/*.mnc.gz $this->{TmpDir} `;
    }
    `rmdir $this->{TmpDir} /concat`;
    $this->{LOG}->print(
        "### Count for concatenated MINCs: ".
        "$concat_count new files created\n"
    );
}

################################################################
###################### registerProgs ###########################
################################################################
sub registerProgs() {
    my $this = shift;
    my @toregister = @_;
    foreach my $prog (@toregister) {
        my $present = `which $prog`;
        if (!$present) { 
            die("$prog not found")
        };
    }
}

################################################################
############ moveAndUpdateTarchive #############################
################################################################
sub moveAndUpdateTarchive {

    my $this = shift;
    my ($tarchive_location,$tarchiveInfo) = @_;
    my $query = '';
    my $message = '';
    my ($newTarchiveLocation, $newTarchiveFilename,$mvTarchiveCmd);
    my $tarchive_srcloc = $tarchiveInfo->{'SourceLocation'};
    my $upload_id = getUploadIDUsingTarchiveSrcLoc($tarchive_srcloc);
    $message = "\nMoving tarchive into library\n";
    $this->spool($message, 'N', $upload_id, $notify_detailed);
    my $tarchivePath = NeuroDB::DBI::getConfigSetting(
                        $this->{dbhr},'tarchiveLibraryDir'
                        );
    $newTarchiveLocation = $tarchivePath ."/".
    substr($tarchiveInfo->{'DateAcquired'}, 0, 4);
    ############################################################
    ##### make the directory if it does not yet exist ##########
    ############################################################
    unless(-e $newTarchiveLocation) {
        mkdir($newTarchiveLocation, 0770);
    }
    ############################################################
    ####### determine the new name of the tarchive #############
    ############################################################
    $newTarchiveFilename = basename($tarchive_location);
    $newTarchiveLocation .= "/".$newTarchiveFilename;

    ############################################################
    ###### move the tarchive ###################################
    ############################################################
    $mvTarchiveCmd = "mv $tarchive_location $newTarchiveLocation";
    $message = "\n" . $mvTarchiveCmd . "\n";
    $this->spool($message, 'N', $upload_id, $notify_detailed);
    `$mvTarchiveCmd`;

    ############################################################
    # now update tarchive table to store correct location ######
    ############################################################
    my $newArchiveLocationField = $newTarchiveLocation;
    $newArchiveLocationField    =~ s/$tarchivePath\/?//g;
    $query = "UPDATE tarchive ".
             " SET ArchiveLocation=" . 
              ${$this->{'dbhr'}}->quote($newArchiveLocationField) .
             " WHERE DicomArchiveID=". 
             ${$this->{'dbhr'}}->quote(
                $tarchiveInfo->{'DicomArchiveID'}
             );
    print $query . "\n"  if $this->{debug};
    ${$this->{'dbhr'}}->do($query);
    return $newTarchiveLocation;
}

################################################################
###################### CreateMRICandidates #####################
################################################################
sub CreateMRICandidates {
    ############################################################
    ### Standardize gender (DICOM uses M/F, DB uses Male/Female)
    ############################################################
    my $this = shift;
    my $query = '';
    my ($subjectIDsref,$gender,$tarchiveInfo,$User,$centerID) = @_;
    my ($message);
    my $tarchive_srcloc = '';
    my $upload_id   = undef;
    if ($tarchiveInfo->{'PatientGender'} eq 'F') {
            $gender = "Female";
    } elsif ($tarchiveInfo->{'PatientGender'} eq 'M') {
        $gender = "Male";
    }
    # get the upload_id from the tarchive_srcloc for notification_spool
    $tarchive_srcloc = $tarchiveInfo->{'SourceLocation'};
    $upload_id = getUploadIDUsingTarchiveSrcLoc($tarchive_srcloc);
    ################################################################
    ## Create non-existent candidate if the profile allows for #####
    ## Candidate creation ##########################################
    ################################################################
    if (!NeuroDB::MRI::subjectIDExists(
            $subjectIDsref->{'CandID'},
            $this->{dbhr}
        ) 
        && (NeuroDB::DBI::getConfigSetting($this->{dbhr},'createCandidates'))
    ) {
           chomp($User);
            unless ($subjectIDsref->{'CandID'}) {
                $subjectIDsref->{'CandID'} = 
                NeuroDB::MRI::createNewCandID($this->{dbhr});
            }
            $query = "INSERT INTO candidate ".
                     "(CandID, PSCID, DoB, Gender,CenterID, Date_active,".
                     " Date_registered, UserID,Entity_type) ".
                     "VALUES(" . 
                     ${$this->{'dbhr'}}->quote($subjectIDsref->{'CandID'}).",".
                     ${$this->{'dbhr'}}->quote($subjectIDsref->{'PSCID'}).",".
                     ${$this->{'dbhr'}}->quote($tarchiveInfo->{'PatientDoB'}) ."," .
                     ${$this->{'dbhr'}}->quote($gender).",". 
                     ${$this->{'dbhr'}}->quote($centerID). 
                     ", NOW(), NOW(), '$User', 'Human')";
            
            if ($this->{debug}) {
                print $query . "\n";
            }
            ${$this->{'dbhr'}}->do($query);
            $message = "\n==> CREATED NEW CANDIDATE :
            		$subjectIDsref->{'CandID'}";
            $this->{LOG}->print($message);
            $this->spool($message, 'N', $upload_id, $notify_detailed);
      } elsif ($subjectIDsref->{'CandID'}) {# if the candidate exists
            $message = "\n==> getSubjectIDs returned this CandID/DCCID : ".
               "$subjectIDsref->{'CandID'}\n";
	    $this->{LOG}->print($message);
            $this->spool($message, 'N', $upload_id, $notify_detailed);
      } else {
            $message = "\nERROR: The candidate could not be considered for ". 
                       "uploading, since s/he is not registered in your database.".
                       "\nThe dicom header PatientID is: ". 
                       $tarchiveInfo->{'PatientID'}. "\n ".
                       "The dicom header PatientName is: ". 
                       $tarchiveInfo->{'PatientName'}. "\n\n";
            $this->writeErrorLog($message, 6); 
            $this->spool($message, 'Y', $upload_id, $notify_notsummary);
            exit 6;
     }
}

################################################################
###############################setMRISession####################
################################################################
sub setMRISession {
    my $this = shift;
    my $query = '';
    my ($subjectIDsref, $tarchiveInfo) = @_;
    my $message = '';
    my $tarchive_srcloc = $tarchiveInfo->{'SourceLocation'};
    my $upload_id = getUploadIDUsingTarchiveSrcLoc($tarchive_srcloc);
    ############################################################
    # This will actually create a visit count if it is not ##### 
    # provided through the IDs in the dicom header The count ### 
    # starts with 1 if there is none. ##########################
    ############################################################
    if (!defined($subjectIDsref->{'visitLabel'})) {
        $subjectIDsref->{'visitLabel'} =
        lookupNextVisitLabel(
            $subjectIDsref->{'CandID'}, 
            $this->{dbhr}
        );
    }
    ############################################################
    ################## get session ID ##########################
    ############################################################
    $message = "\n==> Getting session ID\n";
    $this->{LOG}->print($message);
    $this->spool($message, 'N', $upload_id, $notify_detailed);
    my ($sessionID, $requiresStaging) =
        NeuroDB::MRI::getSessionID(
            $subjectIDsref, 
            $tarchiveInfo->{'DateAcquired'}, 
            $this->{dbhr}, 
            $subjectIDsref->{'subprojectID'}
        );
    $message = "\nSessionID: $sessionID\n";    
    $this->{LOG}->print($message);
    $this->spool($message, 'N', $upload_id, $notify_detailed);
    # Staging: $requiresStaging\n";
    ############################################################
    # Make sure MRI Scan Done is set to yes, because now ####### 
    # there is data. ###########################################
    ############################################################
    if ($sessionID) {
        $query = "UPDATE session SET Scan_done='Y' WHERE ID=$sessionID";
        if ($this->{debug}) {
            print $query . "\n";
        }
        ${$this->{'dbhr'}}->do($query);
    }
    return ($sessionID, $requiresStaging);
}

################################################################
###################### validateArchive #########################
################################################################

sub validateArchive {
    my $this = shift;
    my ($tarchive,$tarchiveInfo) = @_;
    my $tarchive_srcloc = $tarchiveInfo->{'SourceLocation'};
    my $upload_id = getUploadIDUsingTarchiveSrcLoc($tarchive_srcloc);
    my $message = "\n==> verifying dicom archive md5sum (checksum)\n";
    $this->{LOG}->print($message);
    $this->spool($message, 'N', $upload_id, $notify_detailed);
    my $cmd = "md5sum $tarchive";
    if ($this->{verbose})  {
        print $cmd . "\n";
    }
    my $md5_check = `$cmd`;
    my ($md5_real, $real) = split(' ', $md5_check);
    my ($md5_db  , $db)   = split(' ', $tarchiveInfo->{'md5sumArchive'});
    $message = "\n-> checksum for target        :  ".
        "$md5_real\n-> checksum from database :  $md5_db\n";
    $this->{LOG}->print($message);
    $this->spool($message, 'N', $upload_id, $notify_detailed);
    if ($md5_real ne $md5_db) {
        $message =  "\nerror: archive seems to be corrupted or modified. ".
                       "upload will exit now.\nplease read the creation logs ".
                       " for more  information!\n\n";
        $this->writeErrorLog($message, 7); 
        $this->spool($message, 'Y', $upload_id, $notify_notsummary);
        exit 7;
    }
}

################################################################
############## determines where the mincs will go... ###########
################################################################
sub which_directory {
    my $this = shift;
    my ($subjectIDsref,$data_dir) = @_;
    my %subjectIDs = %$subjectIDsref;
    my $dir = $data_dir;
    $dir = "$dir/assembly/$subjectIDs{'CandID'}/$subjectIDs{'visitLabel'}/mri";
    $dir =~ s/ //;
    return $dir;
}
################################################################
############# validateCandidate ################################
################################################################

sub validateCandidate {
    my $this = shift;
    my ($subjectIDsref, $tarchive_srcloc)= @_;
    my $CandMismatchError = undef;
    
    ############################################################
    ################## Check if CandID exists ##################
    ############################################################
    my $query = "SELECT CandID, PSCID FROM candidate WHERE CandID=?";
    my $sth = ${$this->{'dbhr'}}->prepare($query);
    $sth->execute($subjectIDsref->{'CandID'});
    print "candidate id " . $subjectIDsref->{'CandID'} . "\n" 
	if ($this->{verbose});
    my @CandIDCheck = $sth->fetchrow_array;
    if ($sth->rows == 0) {
        print LOG  "\n\n=> Could not find candidate with CandID =".
                   " $subjectIDsref->{'CandID'} in database";
        $CandMismatchError = 'CandID does not exist';
        return $CandMismatchError;
    }
    
    ############################################################
    ################ Check if PSCID exists #####################
    ############################################################

    $query = "SELECT CandID, PSCID FROM candidate WHERE PSCID=?";
    $sth =  ${$this->{'dbhr'}}->prepare($query);
    $sth->execute($subjectIDsref->{'PSCID'});
    if ($sth->rows == 0) {
        print "\n\n=> No PSCID";
        $CandMismatchError= 'PSCID does not exist';
        return $CandMismatchError;
    } 
    
    ############################################################
    ################ No Checking if the subject is Phantom #####
    ############################################################
    if ($subjectIDsref->{'isPhantom'}) {
        # CandID/PSCID errors don't apply to phantoms, so we don't
        # want to trigger
        # the check which aborts the insertion
        $CandMismatchError = undef;
        return $CandMismatchError;
    }

    ############################################################
    ################ Check if visitLabel exists ################
    ############################################################

    $query = "SELECT Visit_label FROM Visit_Windows WHERE BINARY Visit_label=?";
    $sth =  ${$this->{'dbhr'}}->prepare($query);
    $sth->execute($subjectIDsref->{'visitLabel'});
    if (($sth->rows == 0) && (!$subjectIDsref->{'createVisitLabel'})) {
        print "\n\n=> No Visit label";
        $CandMismatchError= 'Visit label does not exist';
        return $CandMismatchError;
    } elsif (($sth->rows == 0) && ($subjectIDsref->{'createVisitLabel'})) {
        print "\n\n=> Will create visit label $subjectIDsref->{'visitLabel'}";
    } 

   return $CandMismatchError;
}

################################################################
#################### computeSNR ################################
################################################################

sub computeSNR {

    my $this = shift;
    my ($row, $filename, $fileID, $base, $fullpath, $cmd, $message, $SNR, $SNR_old);
    my ($tarchiveID, $tarchive_srcloc, $profile)= @_;
    my $data_dir = NeuroDB::DBI::getConfigSetting(
                        $this->{dbhr},'dataDirBasepath'
                        );
    my $upload_id = getUploadIDUsingTarchiveSrcLoc($tarchive_srcloc);

    my $query = "SELECT FileID, file from files f ";
    my $where = "WHERE f.TarchiveSource=?";
    $query = $query . $where;

    if ($this->{debug}) {
        print $query . "\n";
    }

    my $minc_file_arr = ${$this->{'dbhr'}}->prepare($query);
    $minc_file_arr->execute($tarchiveID);

    while ($row = $minc_file_arr->fetchrow_hashref()) {
        $filename = $row->{'file'};
        $fileID = $row->{'FileID'};
        $base = basename($filename);
        $fullpath = $data_dir . "/" . $filename;
        if (defined(&Settings::getSNRModalities)
            && Settings::getSNRModalities($base)) {
                $cmd = "noise_estimate --snr $fullpath";
                $SNR = `$cmd`;
                $SNR =~ s/\n//g;
                print "$cmd \n" if ($this->{verbose});
                print "SNR is: $SNR \n" if ($this->{verbose});
                my $file = NeuroDB::File->new($this->{dbhr});
                $file->loadFile($fileID);
                $SNR_old = $file->getParameter('SNR');
                if ($SNR ne '') {
                    if (($SNR_old ne '') && ($SNR_old ne $SNR)) {
                        $message = "The SNR value will be updated from " .
                            "$SNR_old to $SNR. \n";
                        $this->{LOG}->print($message);
                        $this->spool($message, 'N', $upload_id, $notify_detailed);
                    }
                    $file->setParameter('SNR', $SNR);
                }
        }
        else {
            $message = "The SNR can not be computed for $base. ".
                "Either the getSNRModalities is not defined in your ".
                "$profile file, or the imaging modality is not ".
                "supported by the SNR computation. \n";
            $this->{LOG}->print($message);
            $this->spool($message, 'N', $upload_id, $notify_detailed);
        }
    }
}

################################################################
##########  Order Imaging Modalities By Acquisition ############
################################################################

sub orderModalitiesByAcq {

    my $this = shift;
    my ($file, $acqProtID, $dataArr, $message, $sth);
    my ($tarchiveID, $tarchive_srcloc)= @_;
    my $upload_id = getUploadIDUsingTarchiveSrcLoc($tarchive_srcloc);

    my $queryAcqProt = "SELECT DISTINCT f.AcquisitionProtocolID ".
                        "FROM files f ".
                        "WHERE f.TarchiveSource=?";   

    if ($this->{debug}) {
        print $queryAcqProt . "\n";
    }

    my $acqArr = ${$this->{'dbhr'}}->prepare($queryAcqProt);
    $acqArr->execute($tarchiveID);
    # For each of the files having this AcquisitionProtocolID
    # load the file object to get the series_number  
    while (my $rowAcqProt = $acqArr->fetchrow_hashref()) {
        $acqProtID = $rowAcqProt->{'AcquisitionProtocolID'};
        my $queryDataArr = "SELECT f.FileID, f.AcqOrderPerModality ".
                            "FROM files f ".
                            "WHERE f.TarchiveSource=? AND f.AcquisitionProtocolID=?";

        if ($this->{debug}) {
            print $queryDataArr . "\n";
        }

        $dataArr = ${$this->{'dbhr'}}->prepare($queryDataArr);
        $dataArr->execute($tarchiveID, $acqProtID);
        my (@fileIDArr, @seriesNumberArr)=();
        my $i=0;
        while (my $rowDataArr = $dataArr->fetchrow_hashref()) {
            $fileIDArr[$i] = $rowDataArr->{'FileID'};
            $file = NeuroDB::File->new($this->{dbhr});
            $file->loadFile($fileIDArr[$i]);
            $seriesNumberArr[$i] = $file->getParameter('series_number');
            $i++;
        }
        my (@sorted_seriesNumber_indices, @sorted_fileIDArr)=();
        # Sort the series_number, and assign the Modality Order accordingly
        @sorted_seriesNumber_indices = sort {$seriesNumberArr[$a] <=> $seriesNumberArr[$b]} (0..$#seriesNumberArr);
        @sorted_fileIDArr = @fileIDArr[@sorted_seriesNumber_indices];

        my $order = 1;
        foreach my $j (0..$#seriesNumberArr) {
            my $update = "UPDATE files f SET f.AcqOrderPerModality=? ".
                         "WHERE f.FileID=?";
            if ($this->{debug}) {
                print $update . "\n";
            }
            my $modalityOrder_update = ${$this->{'dbhr'}}->prepare($update);
            $modalityOrder_update->execute($order, $sorted_fileIDArr[$j]);
            $message = "The Modality Order for FileID $sorted_fileIDArr[$j] was updated to $order \n ";
            $this->{LOG}->print($message);
            $this->spool($message, 'N', $upload_id, $notify_detailed);
            $order++;
        }
    }
}

################################################################
################ getUploadIDUsingTarchiveSrcLoc#################
################################################################
=pod
getUploadIDUsingTarchiveSrcLoc()
Description:
  - Get upload_id form the mri_upload table using tarchive SourceLocation

Arguments:
  $tarchive_srcloc: The Tarchive SourceLocation

  Returns: $upload_id : The upload_id from the mri_upload table
=cut


sub getUploadIDUsingTarchiveSrcLoc {

    ############################################################
    ################ Establish database connection #############
    ############################################################
    my $dbh = &NeuroDB::DBI::connect_to_db(@Settings::db);

    my $tarchive_srcloc = shift;
    my $query = '';
    my $upload_id = undef;

    if ($tarchive_srcloc) {
        ########################################################
        ###Extract upload_id using tarchive source location#####
        ########################################################
	$query = "SELECT UploadID FROM mri_upload "
        	. "WHERE DecompressedLocation =?";
	my $sth = $dbh->prepare($query);
     	$sth->execute($tarchive_srcloc);
        if ( $sth->rows > 0 ) {
     	   $upload_id = $sth->fetchrow_array;
        }
    }
    return $upload_id;
}

################################################################
#################spool##########################################
################################################################
=pod
spool()
Description:
   - Calls the Notify->spool function to log all messages

Arguments:
 $this      : Reference to the class
 $message   : Message to be logged in the database
 $error     : if 'Y' it's an error log , 'N' otherwise
 $upload_id: The upload_id
 $verb      : 'N' for few main messages, 'Y' for more messages (developers)
 Returns    : NULL
=cut

sub spool  {
    my $this = shift;
    my ( $message, $error, $upload_id, $verb ) = @_;

    if ($error eq 'Y'){
 	print "Spool message is: $message \n";
    }
    $this->{'Notify'}->spool('mri upload processing class', $message, 0,
           'MRIProcessingUtility.pm', $upload_id, $error, $verb);
}


1;<|MERGE_RESOLUTION|>--- conflicted
+++ resolved
@@ -748,10 +748,6 @@
         ########################################################
         $tarchive_path =  $tarchiveInfo->{SourceLocation};
         $tarchive_path =~ s/$data_dir\///i;
-<<<<<<< HEAD
-=======
-        $tarchive_path = 'NULL' unless ($tarchive_path);
->>>>>>> 1a30e13a
         $${minc_file}->setParameter(
             'tarchiveLocation', 
             $tarchive_path
