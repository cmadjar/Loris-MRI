--- conflicted
+++ resolved
@@ -1139,16 +1139,10 @@
 
     my $subjectIDsref = Settings::getSubjectIDs(
                             $patientName,
-<<<<<<< HEAD
-                            null,
-                            null,
+                            undef,
+                            undef,
                             $dbhr,
                             $db
-=======
-                            undef,
-                            undef,
-                            $dbhr
->>>>>>> 18fd6d24
                         );
     my $PSCID = $subjectIDsref->{'PSCID'};
     my $visitLabel = $subjectIDsref->{'visitLabel'};
