--- conflicted
+++ resolved
@@ -408,20 +408,6 @@
     if (defined($te)) {  $te = &Math::Round::nearest(0.01, $te*1000);  }
     if (defined($ti)) {  $ti = &Math::Round::nearest(0.01, $ti*1000);  }
     
-<<<<<<< HEAD
-    my $xstep = $${fileref}->getParameter('xstep');
-    my $ystep = $${fileref}->getParameter('ystep');
-    my $zstep = $${fileref}->getParameter('zstep');
-
-    my $time = $${fileref}->getParameter('time');    
-
-    my $xspace = $${fileref}->getParameter('xspace');
-    my $yspace = $${fileref}->getParameter('yspace');
-    my $zspace = $${fileref}->getParameter('zspace');
-    my $seriesUID = $${fileref}->getParameter('series_instance_uid');
-    my $slice_thickness = $${fileref}->getParameter('slice_thickness');
-    my $series_description = $${fileref}->getParameter('series_description');
-=======
     my $xstep = ${fileref}->getParameter('xstep');
     my $ystep = ${fileref}->getParameter('ystep');
     my $zstep = ${fileref}->getParameter('zstep');
@@ -434,7 +420,6 @@
     my $seriesUID = ${fileref}->getParameter('series_instance_uid');
     my $slice_thickness = ${fileref}->getParameter('slice_thickness');
     my $series_description = ${fileref}->getParameter('series_description');
->>>>>>> 8ce842dc
     
     if(0) {
         print "\ntr:\t$tr\nte:\t$te\nti:\t$ti\nst:\t$slice_thickness\n";
@@ -1028,13 +1013,9 @@
 	$ctx->add($file->getParameter('patient:birthdate'));          # Patient DOB
 	$ctx->add($file->getParameter('study_instance_uid'));         # StudyInstanceUID
 	$ctx->add($file->getParameter('series_description'));         # SeriesDescription
-<<<<<<< HEAD
-    $ctx->add($file->getParameter('processing:intergradient_rejected'));
-=======
     $ctx->add($file->getParameter('processing:intergradient_rejected')); 
     # processing:intergradient_rejected minc field is the only field
     # separating a noRegQCedDTI and a QCedDTI minc file.
->>>>>>> 8ce842dc
     }
 
     # finally generate the hex digest
