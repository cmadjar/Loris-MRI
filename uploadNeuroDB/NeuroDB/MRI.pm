=pod

=head1 NAME

NeuroDB::MRI -- A set of utility functions for performing common tasks
relating to MRI data (particularly with regards to registering MRI
files into the NeuroDB system)

=head1 SYNOPSIS

 use NeuroDB::File;
 use NeuroDB::MRI;
 use NeuroDB::DBI;

 my $dbh = NeuroDB::DBI::connect_to_db();

 my $file = NeuroDB::File->new(\$dbh);

 $file->loadFileFromDisk('/path/to/some/file');
 $file->setFileData('CoordinateSpace', 'nonlinear');
 $file->setParameter('patient_name', 'Larry Wall');

 my $parameterTypeID = $file->getParameterTypeID('patient_name');
 my $parameterTypeCategoryID = $file->getParameterTypeCategoryID('MRI Header');

=head1 DESCRIPTION

Really a mishmash of utility functions, primarily used by
process_uploads and all of its children

=head1 METHODS

=cut

package NeuroDB::MRI;

use Exporter();
use Math::Round;
use Time::JulianDay;
use File::Temp qw(tempdir);
use File::Basename;
use Data::Dumper;
use Carp;
use Time::Local;
use FindBin;
use POSIX qw(strftime);

$VERSION = 0.2;
@ISA = qw(Exporter);

@EXPORT = qw();
@EXPORT_OK = qw(identify_scan in_range get_headers get_info get_ids get_objective identify_scan_db scan_type_text_to_id scan_type_id_to_text register_db get_header_hash get_scanner_id get_psc compute_hash is_unique_hash make_pics select_volume);

=pod
B<getSubjectIDs( C<$patientName>, C<$scannerID>, C<$dbhr> )>
Determines the cand id and visit label for the subject based on patient name and (for calibration data) scannerid.
Returns: a reference to a hash containing elements including 'CandID', 'visitLabel' and 'visitNo', or, in the case of failure, undef
=cut
sub getSubjectIDs {
    my ($patientName, $scannerID, $dbhr) = @_;
    my %subjectID;

# calibration data (PHANTOM_site_date | LIVING_PHANTOM_site_date | *test*)
    if ($patientName =~ /PHA/i or $patientName =~ /TEST/i) {
	$subjectID{'CandID'} = my_trim(getScannerCandID($scannerID, $dbhr));
	$subjectID{'visitLabel'} = my_trim($patientName);
# subject data       	
# old versions of this
# qnts /([A-Z-]{3,4}\s+\d+)_(\d+)_([^_ ]+)/) or nihpd =~ /(\w{3}\d+)_(\d+)_([^_ ]+)/)
    } elsif ($patientName =~ /([^_]+)_(\d+)_([^_ ]+)/) {
	$subjectID{'PSCID'} = my_trim($1);
	$subjectID{'CandID'} = my_trim($2);
	$subjectID{'visitLabel'} = my_trim($3);
	if(!subjectIDIsValid($subjectID{'CandID'}, $subjectID{'PSCID'}, $dbhr)) {
	    return undef;
	}
    }
    my $sth = $${dbhr}->prepare("SELECT VisitNo FROM session WHERE CandID='$subjectID{'CandID'}' AND Visit_label='$subjectID{'visitLabel'}' AND Active='Y' AND Cancelled='N'");
    $sth->execute();
    my $row = $sth->fetchrow_hashref();
    $subjectID{'visitNo'} = $row->{'VisitNo'};
    
    return \%subjectID;
}

=pod
B<subjectIDIsValid( C<$CandID>, C<$PSCID>, C<$dbhr> )>
    Verifies that the subject IDs match.
    Returns: 1 if the ID pair matches, 0 otherwise
=cut
sub subjectIDIsValid {
    my ($candID, $pscid, $dbhr) = @_;
    
    my $query = "SELECT COUNT(*) AS isValid FROM candidate WHERE CandID=".$${dbhr}->quote($candID)." AND PSCID=".$${dbhr}->quote($pscid);
    my $sth = $${dbhr}->prepare($query);
    $sth->execute();
    
    my $rowhr = $sth->fetchrow_hashref();
    return $rowhr->{'isValid'} == 1;
}

=pod
B<subjectIDExists( C<$CandID>, C<$dbhr> )>
    Verifies that the subject ID (CandID) exists.
    Returns: 1 if the ID exists, 0 otherwise
=cut
sub subjectIDExists {
    my ($candID, $dbhr) = @_;
    
    my $query = "SELECT COUNT(*) AS idExists FROM candidate WHERE CandID=".$${dbhr}->quote($candID);
    my $sth = $${dbhr}->prepare($query);
    $sth->execute();
    
    my $rowhr = $sth->fetchrow_hashref();
    return $rowhr->{'idExists'} > 0;
}

=pod
B<getScannerCandID( C<$scannerID>, C<$dbhr> )>
    Retrieves the candidate id for the given scanner
    Returns: the CandID or (if none exists) undef
=cut
sub getScannerCandID {
    my ($scannerID, $dbhr) = @_;
    my $candID;
    
    my $query = "SELECT CandID FROM mri_scanner WHERE ID=$scannerID";
    my $sth = $${dbhr}->prepare($query);
    $sth->execute();
    
    if($sth->rows > 0) {
	my $rowref = $sth->fetchrow_hashref();
	return $rowref->{'CandID'};
    } else {
	return undef;
    }
}

=pod
B<getSessionID( C<$subjectIDref>, C<$studyDate>, C<$dbhr>, C<$objective>, C<$noStagingCheck> )>

    Gets (or creates) the session ID, given CandID and visitLabel
    (contained inside the hashref C<$subjectIDref>).  Unless
    C<$noStagingCheck> is true, it also determines whether staging is
    required using the C<$studyDate> (formatted YYYYMMDD) to determine
    whether staging is required based on a simple algorithm:
    
    If there exists a session with the same visit label, then that is the
    session ID to use.  If any dates (either existing MRI data or simply a
    date of visit) exist associated with that session, then if they are
    outside of some (arbitrary) time window, staging is required.  If no
    dates exist, no staging is required.
    
    If no sessions exist, then if there is any other date associated with
    another session of the same subject within a time window, staging is
    required.
    
    Otherwise, staging is not required.

    Returns: a list of two items, (sessionID, requiresStaging)
=cut
sub getSessionID {
    my ($subjectIDref, $studyDate, $dbhr, $objective, $noStagingCheck) = @_;
    my ($sessionID, $requiresStaging, $studyDateJD);
    my ($query, $sth);
    my $dbh = $$dbhr;
    
# find a matching timepoint
    $query = "SELECT ID, Date_visit, Visit FROM session WHERE CandID=$subjectIDref->{'CandID'} AND LOWER(Visit_label)=LOWER(".$dbh->quote($subjectIDref->{'visitLabel'}).")";
    $sth = $dbh->prepare($query);
    $sth->execute();

##### if it finds an existing session it does this:
    if($sth->rows > 0) {
	$requiresStaging = 1 unless $noStagingCheck;
	my $timepoint = $sth->fetchrow_hashref();
	$sessionID = $timepoint->{'ID'};
	$sth->finish();
	
	# check dates, to determine if staging is required
	# check date of visit, if available
	if($timepoint->{'Date_visit'}) {
	    my @visitDate = split(/-/, $timepoint->{'Date_visit'});
	    my $timepointJD = julian_day($visitDate[0], $visitDate[1], $visitDate[2]);
	}
	if(defined($studyDate) && $studyDate =~ /^(\d{4})(\d{2})(\d{2})/) {
	    # compute the julian date of the study
	    $studyDateJD = julian_day($1, $2, $3);
	} else {
	    # no study date, so no staging
	    $requiresStaging = 0;
	}
	# staging not required if the study date matches the timepoint date of visit
	if(defined($studyDateJD) and defined($timepointJD) and $studyDateJD == $timepointJD) {
	    $requiresStaging = 0;
	}
	
	# check dates of other files
	if(defined($studyDateJD) and $requiresStaging == 1) {
	    # get the set of files 
	    $query = "SELECT FileID FROM files WHERE SessionID=$sessionID AND FileType='mnc' AND OutputType='native'";
	    $sth = $dbh->prepare($query);
	    $sth->execute();
	    
	    if($sth->rows > 0) {
		my @files = ();
		while(my $filehr = $sth->fetchrow_hashref()) { push @files, $filehr->{'FileID'}; }
		$sth->finish();
		
		# run the check
		$requiresStaging = checkMRIStudyDates($studyDateJD, $dbhr, @files);
	    }
	}

#####  if there is no existing session, which always happens if you create candidates based on incoming data
    } else {
	$requiresStaging = 0;
	
	# determine the visit number and centerID for the next session
        my $newVisitNo = 0;
        my $centerID = 0;
	
        if($subjectIDref->{'visitLabel'} =~ /PHA/i or $subjectIDref->{'visitLabel'} =~ /TEST/i) {
	    # calibration data (PHANTOM_site_date | LIVING_PHANTOM_site_date | *test*)
            my @pscInfo = getPSC($subjectIDref->{'visitLabel'}, $dbhr);
            $centerID = $pscInfo[1];
        }
	# fixme ask Jon ... is this still useful?
    # determine the centerID and new visit number (which is now deprecated) if getPSC() failed.
	if($centerID == 0) {
            $query = "SELECT IFNULL(MAX(VisitNo), 0)+1 AS newVisitNo, CenterID FROM session WHERE CandID=".$dbh->quote($subjectIDref->{'CandID'})." GROUP BY CandID";
            $sth = $dbh->prepare($query);
            $sth->execute();
            if($sth->rows > 0) {
                my $rowref = $sth->fetchrow_hashref();
                $newVisitNo = $rowref->{'newVisitNo'};
                $centerID = $rowref->{'CenterID'};
                # fixme add some debug messages if this is to be kept
                print "Set newVisitNo = $newVisitNo and centerID = $centerID\n";
            } else {
                $query = "SELECT CenterID FROM candidate WHERE CandID=".$dbh->quote($subjectIDref->{'CandID'});
                $sth = $dbh->prepare($query);
                $sth->execute();
                if($sth->rows > 0) {
                    my $rowref = $sth->fetchrow_hashref();
                    $centerID = $rowref->{'CenterID'};
                    print "Set centerID = $centerID\n";
                } else {
                    $centerID = 0;
                    print "No centerID\n";
                }
            }
        }
	
        $newVisitNo = 1 unless $newVisitNo;
        $centerID = 0 unless $centerID;

#### insert the new session setting Current_stage to 'Not started' because that column is important to the behavioural data entry gui.
	$query = "INSERT INTO session SET CandID=".$dbh->quote($subjectIDref->{'CandID'}).", Visit_label=".$dbh->quote($subjectIDref->{'visitLabel'}).", CenterID=$centerID, VisitNo=$newVisitNo, Current_stage='Not Started', Scan_done='Y', Submitted='N', SubprojectID=".$dbh->quote($objective);
 	$dbh->do($query); # execute query
	$sessionID = $dbh->{'mysql_insertid'}; # retain id of inserted row
	$subjectIDref->{'visitNo'} = $newVisitNo; # add visit number to subjectIDref
	
	# check dates of other files
	if(defined($studyDateJD) and !$noStagingCheck) {
	    # get the set of sessions for the subject
	    $query = "SELECT ID FROM session WHERE CandID=$subjectIDref->{'CandID'}";
	    $sth = $dbh->prepare($query);
	    $sth->execute();
	    
	    if($sth->rows > 0) {
		my @sessionIDs = ();
		while(my $session = $sth->fetchrow_array()) { push @sessionIDs, $session[0]; }
		$sth->finish();
		
		# get the set of files 
		$query = "SELECT FileID FROM files WHERE SessionID IN (".join(',', @sessionIDs)." AND FileType='mnc' AND OutputType='native'";
		$sth = $dbh->prepare($query);
		$sth->execute();
		
		if($sth->rows > 0) {
		    my @files = ();
		    while(my $filearray = $sth->fetchrow_array()) { push @files, $filearray[0]; }
		    
		    $sth->finish();
		    
		    # run the check - note it's backwards (!) because this
		    # time we're looking for mris in other studies which
		    # are confounding rather than mris in this study which
		    # are supporting
		    $requiresStaging = !checkMRIStudyDates($studyDateJD, $dbhr, @files);
		} # end if sth->rows (files)
	    } # end if sth->rows (sessionIDs)
	} # end if defined studyDateJD
    }
    
    return ($sessionID, $requiresStaging);
}

# tries to figure out if there may have been labelling problems which would put this file in a staging area that does not actually exist.
sub checkMRIStudyDates {
    my ($studyDateJD, $dbhr, @fileIDs) = @_;

    if(scalar(@fileIDs) == 0) {
	carp "No fileIDs passed in to checkMRIStudyDates\n";
	return 0;
    }
    
    my $requiresStaging = 1;
    my $file = NeuroDB::File->new($dbhr);
    my $studyDateID = $file->getParameterTypeID('study_date');
    
    # check the other files
    my $query = "SELECT DISTINCT Value FROM parameter_file WHERE ParameterTypeID=$studyDateID AND FileID IN (".join(',', @fileIDs).")";
    my $sth = $${dbhr}->prepare($query);
    $sth->execute();
    
    if($sth->rows > 0) {
      LOOP_FILES: {
	  while(my $row = $sth->fetchrow_hashref()) {
	      if($row->{'Value'} =~ /^(\d{4})(\d{2})(\d{2})/) {
		  my $eventJD = julian_day($1, $2, $3);
		  if($eventJD == $studyDateJD) {
		      $requiresStaging = 0;
		      last LOOP_FILES;
		  }
	      }
	  } # end while
      } # end LOOP_FILES
    } # end if $sth->rows (parameters)
    
    return $requiresStaging;
}

=pod

B<getObjective( C<$subjectIDsref>, C<$dbhr> )>

Attempts to determine the SubprojectID  of a timepoint given the
subjectIDs hashref C<$subjectIDsref> and a database handle reference
C<$dbhr>

Returns: the determined objective, or 0

=cut

sub getObjective
{
    my ($subjectIDsref, $dbhr) = @_;
    my @results = ();
    my $objective = 0;
    my %subjectIDs = %$subjectIDsref;
    if($subjectIDs{'visitLabel'} =~ /PHA/i or $subjectIDs{'visitLabel'} =~ /TEST/i) {
	return 0;
    }
    
    my $query = "SELECT SubprojectID FROM session WHERE CandID='$subjectIDs{'CandID'}' AND Visit_label='$subjectIDs{'visitLabel'}' AND Active='Y' AND Cancelled='N' ORDER BY ID DESC LIMIT 1";
    my $sth = $${dbhr}->prepare($query) or die "Can't prepare $query: ".$${dbhr}->errstr."\n";
    
    $sth->execute();
    
    if($sth->rows > 0) {
        @results = $sth->fetchrow_array();
    }
    
    $objective = $results[0] if $results[0];
    
    unless($objective>0) {
        # there probably isn't a valid row for this visit...
        $query = "SELECT SubprojectID FROM session WHERE CandID='$subjectIDs{'CandID'}' AND Active='Y' AND Cancelled='N' ORDER BY ID DESC LIMIT 1";
        $sth = $${dbhr}->prepare($query);
        $sth->execute();
        
        @results = $sth->fetchrow_array();
	
        $objective = $results[0] if $results[0];
    }
    return $objective;
    
}


=pod

B<identify_scan_db( C<$center_name>, C<$objective>, C<$fileref>, C<$dbhr> )>

Determines the type of the scan described by minc headers based on mri_protocol in the database

Returns: Textual name of scan type

=cut

sub identify_scan_db {
<<<<<<< HEAD
    my ($psc, $objective, $fileref, $dbhr,$minc_location) = @_;
=======
>>>>>>> d09377ae


    my  ($psc, $subjectref, $fileref, $dbhr,$minc_location) = @_;

    my $candid = $${subjectref}->{'CandID'};
    my $pscid = $${subjectref}->{'PSCID'};
    my $visit = $${subjectref}->{'visitLabel'};
    my $objective = $${subjectref}->{'subprojectID'};
    # get parameters from minc header
    my $tr = $${fileref}->getParameter('repetition_time');
    my $te = $${fileref}->getParameter('echo_time');
    my $ti = $${fileref}->getParameter('inversion_time');
    my $patient_name =  $${fileref}->getParameter('patient_name');
    if (defined($tr)) {  $tr = &Math::Round::nearest(0.01, $tr*1000);  }
    if (defined($te)) {  $te = &Math::Round::nearest(0.01, $te*1000);  }
    if (defined($ti)) {  $ti = &Math::Round::nearest(0.01, $ti*1000);  }
    
    my $xstep = $${fileref}->getParameter('xstep');
    my $ystep = $${fileref}->getParameter('ystep');
    my $zstep = $${fileref}->getParameter('zstep');
<<<<<<< HEAD
    my $time = $${fileref}->getParameter('time');
=======

    my $time = $${fileref}->getParameter('time');    

>>>>>>> d09377ae
    my $xspace = $${fileref}->getParameter('xspace');
    my $yspace = $${fileref}->getParameter('yspace');
    my $zspace = $${fileref}->getParameter('zspace');
    
    my $slice_thickness = $${fileref}->getParameter('slice_thickness');
    my $series_description = $${fileref}->getParameter('series_description');
    
    if(0) {
        print "\ntr:\t$tr\nte:\t$te\nti:\t$ti\nst:\t$slice_thickness\n";
        print "xspace:\t$xspace\nyspace:\t$yspace\nzspace:\t$zspace\n";
	print "time;\t$time\n";
        print "xstep:\t$xstep\nystep:\t$ystep\nzstep:\t$zstep\n";
    }
    
    # compute n_slices from DIMnele's
    my $n_slices = 0;
    
    # get ScannerID from DB
    my $manufacturer = $${fileref}->getParameter('manufacturer');
    my $model = $${fileref}->getParameter('manufacturer_model_name');
    my $serial_number = $${fileref}->getParameter('device_serial_number');
    my $software = $${fileref}->getParameter('software_versions');
    
    my $query = "SELECT ID FROM mri_scanner WHERE Manufacturer='$manufacturer' AND Model='$model' AND Serial_number='$serial_number' AND Software='$software'";
    
    # print "\n\n\t$query\n\n";
    
    my $sth = $${dbhr}->prepare($query);
    $sth->execute();
    
    # default ScannerID to 0 if we have no better clue.
    my $ScannerID = 0;
    if($sth->rows>0) {
        my @results = $sth->fetchrow_array();
        $ScannerID=$results[0];
    }

    #print "ScannerID: $ScannerID\n";
    
    # get the list of protocols for a site their scanner and subproject
    $query = "SELECT Scan_type, Objective, ScannerID, Center_name, TR_range, TE_range, TI_range, slice_thickness_range, xspace_range, yspace_range, zspace_range,
              xstep_range, ystep_range, zstep_range, time_range, series_description_regex
              FROM mri_protocol
              WHERE
             (Center_name='$psc' AND ScannerID='$ScannerID' AND Objective='$objective')
              OR ((Center_name='ZZZZ' OR Center_name='AAAA') AND ScannerID='0' AND Objective='0')
              ORDER BY Center_name ASC, ScannerID DESC";

    $sth = $${dbhr}->prepare($query);
    $sth->execute();
    # print $query;
    return 'unknown' unless $sth->rows>0;
    
    # check against all possible scan types
    my $rowref;
    while($rowref = $sth->fetchrow_hashref()) {
        my $sd_regex = $rowref->{'series_description_regex'};
        if(0) {
            print "\tChecking ".&scan_type_id_to_text($rowref->{'Scan_type'}, $dbhr)." ($rowref->{'Scan_type'}) ($series_description =~ $sd_regex)\n";
            print "\t";
            if($sd_regex && ($series_description =~ /$sd_regex/i)) {print "series_description\t";}
            print &in_range($tr, $rowref->{'TR_range'}) ? "TR\t" : '';
            print &in_range($te, $rowref->{'TE_range'}) ? "TE\t" : '';
            print &in_range($ti, $rowref->{'TI_range'}) ? "TI\t" : '';
            print &in_range($xspace, $rowref->{'xspace_range'}) ? "xspace\t" : '';
            print &in_range($yspace, $rowref->{'yspace_range'}) ? "yspace\t" : '';
            print &in_range($zspace, $rowref->{'zspace_range'}) ? "zspace\t" : '';
            print &in_range($slice_thickness, $rowref->{'slice_thickness_range'}) ? "ST\t" : '';
            print &in_range($xstep, $rowref->{'xstep_range'}) ? "xstep\t" : '';
            print &in_range($ystep, $rowref->{'ystep_range'}) ? "ystep\t" : '';
            print &in_range($zstep, $rowref->{'zstep_range'}) ? "zstep\t" : '';
            print &in_range($time, $rowref->{'time_range'}) ? "time\t" : '';
            print "\n";
        }
        
        if(($sd_regex && ($series_description =~ /$sd_regex/i)) ||
           ((!$rowref->{'TR_range'} || &in_range($tr, $rowref->{'TR_range'}))
	    && (!$rowref->{'TE_range'} || &in_range($te, $rowref->{'TE_range'}))
	    && (!$rowref->{'TI_range'} || &in_range($ti, $rowref->{'TI_range'}))
	    && (!$rowref->{'slice_thickness_range'} || &in_range($slice_thickness, $rowref->{'slice_thickness_range'}))
	    
	    && (!$rowref->{'xspace_range'} || &in_range($xspace, $rowref->{'xspace_range'}))
	    && (!$rowref->{'yspace_range'} || &in_range($yspace, $rowref->{'yspace_range'}))
	    && (!$rowref->{'zspace_range'} || &in_range($zspace, $rowref->{'zspace_range'}))
	    
	    && (!$rowref->{'xstep_range'} || &in_range($xstep, $rowref->{'xstep_range'}))
	    && (!$rowref->{'ystep_range'} || &in_range($ystep, $rowref->{'ystep_range'}))
	    && (!$rowref->{'zstep_range'} || &in_range($zstep, $rowref->{'zstep_range'}))
	    && (!$rowref->{'time_range'} || &in_range($time, $rowref->{'time_range'})))) {
            return &scan_type_id_to_text($rowref->{'Scan_type'}, $dbhr);
      }
    }

    # if we got here, we're really clueless...
<<<<<<< HEAD
insert_violated_scans($dbhr,$series_description,$minc_location,$patient_name,$tr,$te,$ti,$slice_thickness,$xstep,$ystep,$zstep,$xspace,$yspace,$zspace,$time);
    return 'unknown';
}    

sub insert_violated_scans {

   my ($dbhr,$series_description,$minc_location,$patient_name,$tr,$te,$ti,$slice_thickness,$xstep,$ystep,$zstep,$xspace,$yspace,$zspace,$time) = @_;
  ####Insert the info into the database...
   my $sth = $${dbhr}->prepare($query);
   my $date = strftime "%Y-%m-%e", gmtime;
   my  ($pscid,$candid,$visit) = split /_/,$patient_name;   #extract the pscid and candid
   my $query;
    $series_description = '"'. $series_description . '"';
    my $query = "SELECT count(*) from mri_protocol_violated_scans where minc_location like '%$minc_location%'";
    my $sth = $${dbhr}->prepare($query);
    $sth->execute();
    my @results = $sth->fetchrow_array();

    ####if the patient name is already inserted updated####################
    if (($results[0]) > 0) {
   
	 $query = "UPDATE mri_protocol_violated_scans set CandID ='$candid' ,PSCID = '$pscid' , Last_inserted = '$date', series_description = '$series_description', minc_location = '$minc_location' , PatientName = '$patient_name' , TR_range = '$tr' , TE_range = '$te', TI_range = '$ti', slice_thickness_range = '$slice_thickness' , xspace_range ='$xspace' ,yspace_range ='$yspace' , zspace_range ='$zspace',  xstep_range ='$xstep' ,ystep_range ='$ystep' , zstep_range ='$zstep', time='$time' where PatientName  like '%$patient_name%'";
    
    }else{

         $query = "Insert INTO mri_protocol_violated_scans value ('','$candid','$pscid','$date',$series_description,'$minc_location','$patient_name','$tr','$te','$ti','$slice_thickness','$xspace','$yspace','$zspace','$xstep','$ystep','$zstep','$time')";

     $sth = $${dbhr}->prepare($query);
     my $success = $sth->execute();
     }
}

=======
    insert_violated_scans($dbhr,$series_description,$minc_location,$patient_name,$candid, $pscid,$visit,$tr,$te,$ti,$slice_thickness,$xstep,$ystep,$zstep,$xspace,$yspace,$zspace,$time);

    return 'unknown';
}    


sub insert_violated_scans {

   my ($dbhr,$series_description,$minc_location,$patient_name,$candid, $pscid,$visit,$tr,$te,$ti,$slice_thickness,$xstep,$ystep,$zstep,$xspace,$yspace,$zspace,$time) = @_;
   my $query;
   my $sth;
    
   $sth = $${dbhr}->prepare("INSERT INTO mri_protocol_violated_scans (CandID,PSCID,time_run,series_description,minc_location,PatientName,TR_range,TE_range,TI_range,slice_thickness_range,xspace_range,yspace_range,zspace_range,xstep_range,ystep_range,zstep_range,time_range) VALUES (?,?,now(),?,?,?,?,?,?,?,?,?,?,?,?,?,?)");
   my $success = $sth->execute($candid,$pscid,$series_description,$minc_location,$patient_name,$tr,$te,$ti,$slice_thickness,$xspace,$yspace,$zspace,$xstep,$ystep,$zstep,$time);

}
>>>>>>> d09377ae
# ------------------------------ MNI Header ----------------------------------
#@NAME       : debug_inrange
#@INPUT      : scalar value, scalar range string
#@OUTPUT     : prints $value [NOT] IN $range as appropriate
#@RETURNS    : 
#@DESCRIPTION: Debugging tool wrapped around &in_range()
#@METHOD     : 
#@GLOBALS    : 
#@CALLS      : 
#@CREATED    : 2003/03/18, Jonathan Harlap
#@MODIFIED   : 
#-----------------------------------------------------------------------------
sub debug_inrange {
    my $val = shift;
    my $range = shift;

    if(&in_range($val, $range)) {
        print "$val IN $range\n";
        return 1;
    } else {
        print "$val NOT IN $range\n";
        return 0;
    }
}

=pod

B<scan_type_id_to_text( C<$typeID>, C<$dbhr> )>

Determines the type of the scan identified by scan type id

Returns: Textual name of scan type

=cut

sub scan_type_id_to_text {
    my ($ID, $dbhr) = @_;

    my $query = "SELECT Scan_type FROM mri_scan_type WHERE ID='$ID'";
    my $sth = $${dbhr}->prepare($query);
    $sth->execute();
    return 'unknown' unless $sth->rows;
    my @results = $sth->fetchrow_array();
    return $results[0];
}

=pod

B<scan_type_text_to_id( C<$type>, C<$dbhr> )>

Determines the type of the scan identified by scan type

Returns: ID of the scan type

=cut

sub scan_type_text_to_id {
    my $type = shift;
    my $dbhr = shift;

    my $query = "SELECT ID FROM mri_scan_type WHERE Scan_type='$type'";
    my $sth = $${dbhr}->prepare($query);
    $sth->execute();
    return &scan_type_text_to_id('unknown', $dbhr) unless $sth->rows;
    my @results = $sth->fetchrow_array();
    return $results[0];
}

=pod

B<in_range( C<$value>, C<$range_string> )>

determines whether numerical value falls within the range described by
range string.  range string is a comma-seperated list of range units.
a single range unit follows the syntax either "X" or "X-Y"

Returns: 1 if the value is in range, 0 otherwise

=cut

sub in_range
{
    my ($value, $range_string) = @_;
    chomp($value);

    return 0 unless $range_string;
    return 0 unless defined($value);

    my @ranges = split(/,/, $range_string);

    my $range = 0;
    foreach $range (@ranges) {
	chomp($range);
	if($range=~/^[0-9.]+$/) { ## single value element
	    return 1 if $value==$range;
	} else { ## range X-Y
	    $range =~ /([0-9.]+)-([0-9.]+)/;
	    return 1 if ($1 <= $value && $value <= $2);
	}
    }

    ## if we've gotten this far, we're out of range.
    return 0;
}

## string range_to_sql($field, $range_string) where $range_string follows the same format as in in_range
## returns SQL appropriate to use as a WHERE condition. (SELECT ... WHERE range_to_sql(...))
# ------------------------------ MNI Header ----------------------------------
#@NAME       : range_to_sql
#@INPUT      : scalar field, scalar range string
#@OUTPUT     : 
#@RETURNS    : scalar range sql string
#@DESCRIPTION: generates a valid SQL WHERE expression to test $field against $range_string
#              using the same $range_string syntax as &in_range()
#@METHOD     : 
#@GLOBALS    : 
#@CALLS      : 
#@CREATED    : 2003/01/18, Jonathan Harlap
#@MODIFIED   : 
#-----------------------------------------------------------------------------
sub range_to_sql {
    my ($field, $range_string) = @_;
    chomp($field);

    # make sure there are no semi-colons in $field
    return '1' if $field=~/;/;

    # make sure string doesn't contain anything invalid
    return '1' unless $range_string=~/^[0-9,.-]+$/;

    my @ranges = split(/,/, $range_string);
    my $range = '';
    my $output = '';

    foreach $range (@ranges) {
        if($range=~/-/) { # it's a range
            my @ends = split(/-/, $range);
            $output .= ' OR ' unless $output eq '';
            $output .= "($ends[0]<=$field AND $field<=$ends[1])";
        } else { # it's a single value
            $output .= ' OR ' unless $output eq '';
            $output .= "$field=$range";
        }
    }

    return $output;
}


=pod

B<register_db( C<$file_ref> )>

Registers the NeuroDB::File object referenced by C<$file_ref> into the database

Returns: 0 if the file is already registered, the new FileID otherwise

=cut

sub register_db {
    my ($file_ref) = @_;
    my $file = $$file_ref;

    # get the database handle
    my $dbh = ${$file->getDatabaseHandleRef()};

    # retrieve the file's data
    my $fileData = $file->getFileData();

    # make sure this file isn't registered
    if(defined($fileData->{'FileID'}) && $fileData->{'FileID'} > 0) {
	return 0;
    }

    # build the insert query
    my $query = "INSERT INTO files SET ";

    foreach my $key ('File', 'SeriesUID', 'EchoTime','SessionID', 'CoordinateSpace', 'ClassifyAlgorithm', 'OutputType', 'AcquisitionProtocolID', 'FileType', 'InsertedByUserID') {
        # add the key=value pair to the query
        $query .= "$key=".$dbh->quote($${fileData{$key}}).", ";
    }
    $query .= "InsertTime=UNIX_TIMESTAMP()";

    # run the query
    $dbh->do($query);
    my $fileID = $dbh->{'mysql_insertid'};
    $file->setFileData('FileID', $fileID);

    # retrieve the file's parameters
    my $params = $file->getParameters();
   
    # if there are any parameters to save
    if(scalar(keys(%$params)) > 0) {
	# build the insert query
	$query = "INSERT INTO parameter_file (FileID, ParameterTypeID, Value, InsertTime) VALUES ";
	foreach my $key (keys %$params) {
	    # skip the parameter if it is not defined
	    next unless defined $${params{$key}};

	    # add the parameter to the query
	    my $typeID = $file->getParameterTypeID($key);
	    my $value = '';
	    $value = $dbh->quote($${params{$key}});
	    
	    if($query =~ /\)$/) { $query .= ",\n"; }

	    $query .= "($fileID, $typeID, $value, UNIX_TIMESTAMP())";
	}
	# run query
	$dbh->do($query);
    }
    return $fileID;
}

=pod

B<mapDicomParameters( C<$file_ref> )>

Maps dicom parameters to more meaningful names in the NeuroDB::File
object referenced by C<$file_ref>.

=cut

sub mapDicomParameters {
    my ($file_ref) = @_;
    my $file = $$file_ref;

    my (%map_hash);
        %map_hash=
    (
     xstep => 'xspace:step', 
     ystep => 'yspace:step',
     zstep => 'zspace:step',

     xstart => 'xspace:start', 
     ystart => 'yspace:start',
     zstart => 'zspace:start',

     study_date => 'dicom_0x0008:el_0x0020',
     series_date => 'dicom_0x0008:el_0x0021',
     acquisition_date => 'dicom_0x0008:el_0x0022',
     image_date => 'dicom_0x0008:el_0x0023',
     study_time => 'dicom_0x0008:el_0x0030',
     series_time => 'dicom_0x0008:el_0x0031',
     acquisition_time => 'dicom_0x0008:el_0x0032',
     image_time => 'dicom_0x0008:el_0x0033',
     modality => 'dicom_0x0008:el_0x0060',
     manufacturer => 'dicom_0x0008:el_0x0070',
     institution_name =>'dicom_0x0008:el_0x0080',
     study_description => 'dicom_0x0008:el_0x1030',
     series_description => 'dicom_0x0008:el_0x103e',
     operator_name => 'dicom_0x0008:el_0x1070',
     manufacturer_model_name => 'dicom_0x0008:el_0x1090',
     patient_name => 'dicom_0x0010:el_0x0010',
     patient_id => 'dicom_0x0010:el_0x0020',
     patient_dob => 'dicom_0x0010:el_0x0030',
     patient_sex => 'dicom_0x0010:el_0x0040',
     scanning_sequence => 'dicom_0x0018:el_0x0020',
     mr_acquisition_type => 'dicom_0x0018:el_0x0023',
     sequence_name => 'dicom_0x0018:el_0x0024',
     sequence_variant => 'dicom_0x0018:el_0x0021',
     slice_thickness => 'dicom_0x0018:el_0x0050',
     effective_series_duration => 'dicom_0x0018:el_0x0072',
     repetition_time => 'acquisition:repetition_time',
     echo_time => 'acquisition:echo_time',
     inversion_time => 'acquisition:inversion_time',
     number_of_averages => 'dicom_0x0018:el_0x0083',
     imaging_frequency => 'dicom_0x0018:el_0x0084',
     imaged_nucleus => 'dicom_0x0018:el_0x0085',
     echo_numbers => 'dicom_0x0018:el_0x0086',
     magnetic_field_strength => 'dicom_0x0018:el_0x0087',
     spacing_between_slices => 'dicom_0x0018:el_0x0088',
     number_of_phase_encoding_steps => 'dicom_0x0018:el_0x0089',
     echo_train_length => 'dicom_0x0018:el_0x0091',
     percent_sampling => 'dicom_0x0018:el_0x0093',
     percent_phase_field_of_view => 'dicom_0x0018:el_0x0094',
     pixel_bandwidth => 'dicom_0x0018:el_0x0095',
     device_serial_number => 'dicom_0x0018:el_0x1000',
     software_versions => 'dicom_0x0018:el_0x1020',
     protocol_name => 'dicom_0x0018:el_0x1030',
     spatial_resolution => 'dicom_0x0018:el_0x1050',
     fov_dimensions => 'dicom_0x0018:el_0x1149',
     receiving_coil => 'dicom_0x0018:el_0x1250',
     transmitting_coil => 'dicom_0x0018:el_0x1251',
     acquisition_matrix => 'dicom_0x0018:el_0x1310',
     phase_encoding_direction => 'dicom_0x0018:el_0x1312',
     variable_flip_angle_flag => 'dicom_0x0018:el_0x1315',
     sar => 'dicom_0x0018:el_0x1316',
     patient_position => 'dicom_0x0018:el_0x5100',
     study_instance_uid => 'dicom_0x0020:el_0x000d',
     series_instance_uid => 'dicom_0x0020:el_0x000e',
     study_id => 'dicom_0x0020:el_0x0010',
     series_number => 'dicom_0x0020:el_0x0011',
     acquisition_number => 'dicom_0x0020:el_0x0012',
     instance_number => 'dicom_0x0020:el_0x0013',
     image_position_patient => 'dicom_0x0020:el_0x0032',
     image_orientation_patient => 'dicom_0x0020:el_0x0037',
     frame_of_reference_uid => 'dicom_0x0020:el_0x0052',
     laterality => 'dicom_0x0020:el_0x0060',
     position_reference_indicator => 'dicom_0x0020:el_0x1040',
     slice_location => 'dicom_0x0020:el_0x1041',
     image_comments => 'dicom_0x0020:el_0x4000',
     rows => 'dicom_0x0028:el_0x0010',
     cols => 'dicom_0x0028:el_0x0011',
     pixel_spacing => 'dicom_0x0028:el_0x0030',
     bits_allocated => 'dicom_0x0028:el_0x0100',
     bits_stored => 'dicom_0x0028:el_0x0101',
     high_bit => 'dicom_0x0028:el_0x0102',
     pixel_representation => 'dicom_0x0028:el_0x0103',
     smallest_pixel_image_value => 'dicom_0x0028:el_0x0106',
     largest_pixel_image_value => 'dicom_0x0028:el_0x0107',
     pixel_padding_value => 'dicom_0x0028:el_0x0120',
     window_center => 'dicom_0x0028:el_0x1050',
     window_width => 'dicom_0x0028:el_0x1051',
     window_center_width_explanation => 'dicom_0x0028:el_0x1055'
    );   

    # map parameters, removing the old params if they start with 'dicom'
    foreach my $key (keys %map_hash) {
	my $value = $file->getParameter($map_hash{$key});
	if(defined $value) {
	    $file->setParameter($key, $value);
	    $file->removeParameter($map_hash{$key}) if($map_hash{$key} =~ /^dicom/);
	}
    }
    my $patientName = $file->getParameter('patient_name');
    $patientName =~ s/[\?\(\)\\\/\^]//g;
    $file->setParameter('patient_name', $patientName);
    
    $patientName = $file->getParameter('patient:full_name');
    $patientName =~ s/[\?\(\)\\\/\^]//g;
    $file->setParameter('patient:full_name', $patientName);
}
=pod

B<findScannerID( C<$manufacturer>, C<$model>, C<$serialNumber>, C<$softwareVersion>, C<$dbhr> )>

Finds the scannerID for the scanner as defined by C<$manufacturer>,
C<$model>, C<$serialNumber>, C<$softwareVersion>, using the database
attached to the DBI database handle reference C<$dbhr>.  If no
scannerID exists, one will be created.

Returns: (int) scannerID

=cut

sub findScannerID {
    my ($manufacturer, $model, $serialNumber, $softwareVersion, $centerID, $dbhr, $register_new) = @_;

    my $scanner_id = 0;

    my @results = ();
    my $query = "SELECT ID FROM mri_scanner WHERE Manufacturer=".$${dbhr}->quote($manufacturer)." AND Model=".$${dbhr}->quote($model)." AND Software=".$${dbhr}->quote($softwareVersion)." AND Serial_number=".$${dbhr}->quote($serialNumber);
    my $sth = $${dbhr}->prepare($query);
    $sth->execute();
    @results = $sth->fetchrow_array();
    $scanner_id = $results[0] if $results[0];

    # only register new scanners when told to do so !!!
    if ($register_new) { $scanner_id = registerScanner($manufacturer, $model, $serialNumber, $softwareVersion, $centerID, $dbhr) unless $scanner_id };
    
    return $scanner_id;
}

=pod

B<registerScanner( C<$manufacturer>, C<$model>, C<$serialNumber>, C<$softwareVersion>, C<$dbhr> )>

Registers the scanner as defined by C<$manufacturer>, C<$model>,
C<$serialNumber>, C<$softwareVersion>, into the database attached to
the DBI database handle reference C<$dbhr>.

Returns: (int) scannerID

=cut

sub registerScanner {
    my ($manufacturer, $model, $serialNumber, $softwareVersion, $centerID, $dbhr) = @_;
    # my $scanner_id = 0;
    my @results = ();
    my $dbh = $$dbhr;
    my $candID = 'NULL';

    # find the CandID associated with this serial number
    my $query = "SELECT CandID FROM mri_scanner WHERE Serial_number=".$dbh->quote($serialNumber)." LIMIT 1";
    
    my $sth = $dbh->prepare($query);
    $sth->execute();
    if($sth->rows > 0) {
        my @row = $sth->fetchrow_array();
        $candID = $row[0];
    }
    $sth->finish();

    # create a new candidate for the scanner if it does not exist.
    if(!defined($candID) || ($candID eq 'NULL')) {
	$candID = createNewCandID($dbhr);
	$query = "INSERT INTO candidate (CandID, PSCID, CenterID, Date_active, Date_registered, UserID, Entity_type) VALUES ($candID, 'scanner', $centerID, NOW(), NOW(), 'NeuroDB::MRI', 'Scanner')";
	$dbh->do($query);
    }	
    # register scanner as new
    $query = "INSERT INTO mri_scanner (Manufacturer, Model, Serial_number, Software, CandID) VALUES (".$dbh->quote($manufacturer).",".$dbh->quote($model).","
              .$dbh->quote($serialNumber).",".$dbh->quote($softwareVersion).",".$dbh->quote($candID).")";
    $dbh->do($query);
    # get id of scanner
    return $dbh->{'mysql_insertid'};
}

=pod

B<createNewCandID


Returns: (int) CandID

=cut

sub createNewCandID {
    my ($dbhr) = @_;
    my $candID;

    my $sth = $${dbhr}->prepare("SELECT CandID FROM candidate WHERE CandID = ?");
    while(1) {
	$candID = int(rand 899999) + 100000;
	$sth->execute($candID);
	last if $sth->rows == 0;
    }

    return $candID;
}

=pod

B<getPSC( C<$patientName>, C<$dbhr> )>

Look for the site alias in whatever field (usually patient name or patient_id) is provided 
and return the MRI alias and CenterID

Returns: two element array: first is UNKN or the MRI alias of the PSC, second is the centerID or 0

=cut

sub getPSC {
    my ($patientName, $dbhr) = @_;
    my $query = "SELECT CenterID, Alias, MRI_alias FROM psc WHERE mri_alias<>''";
    my $sth = $${dbhr}->prepare($query);
    $sth->execute;

    while(my $row = $sth->fetchrow_hashref) {
        return ($row->{'MRI_alias'}, $row->{'CenterID'})
	    if ($patientName =~ /$row->{'Alias'}/i) || ($patientName =~ /$row->{'MRI_alias'}/i);
    }
    return ("UNKN", 0);
}

=pod

B<compute_hash( C<$file_ref> )>

Semi-intelligently generates a hash (MD5 digest) for the NeuroDB::File object referenced
by C<$file_ref>.

=cut

sub compute_hash {
    my ($file_ref) = @_;
    my $file = $$file_ref;

    # open the file
    use Digest::MD5;
    my $filename = $file->getFileDatum('File');
    my $fileType = $file->getFileDatum('FileType');
    open FILE, "minctoraw -nonormalize $filename |" if $fileType eq 'mnc';
    open FILE, "<$filename" unless $fileType eq 'mnc';

    # add the file data to the digest
    my $ctx = Digest::MD5->new;
    $ctx->addfile(*FILE);

    # add some minc header fields that we care about to the digest
    if($fileType eq 'mnc') {
	$ctx->add($file->getParameter('patient:full_name'));          # PatientName
	$ctx->add($file->getParameter('study:start_time'));           # StudyDateTime
	$ctx->add($file->getParameter('patient:identification'));     # PatientID
    $ctx->add($file->getParameter('patient:sex'));                # Patient Sex
    $ctx->add($file->getParameter('patient:age'));                # Patient Age
	$ctx->add($file->getParameter('patient:birthdate'));          # Patient DOB
	$ctx->add($file->getParameter('study_instance_uid'));         # StudyInstanceUID
	$ctx->add($file->getParameter('series_description'));         # SeriesDescription
    }

    # finally generate the hex digest
    my $digest = $ctx->hexdigest;

    close FILE;
    return $digest;
}

=pod

B<is_unique_hash( C<$file_ref> )>

Determines if the file is unique using the hash (MD5 digest) from the
NeuroDB::File object referenced by C<$file_ref>.

Returns: 1 if the file is unique (or if hashes are not being tracked) or 0 otherwise.

=cut

sub is_unique_hash {
    my ($file_ref) = @_;
    my $file = $$file_ref;
    my $dbhr = $file->getDatabaseHandleRef();
    
    my $hash = $file->getParameter('md5hash');
    my $hashParameterTypeID = $file->getParameterTypeID('md5hash');

    # breaking gracefully (all files will be kept, basically) if we aren't tracking hashes...
    return 1 unless defined $hashParameterTypeID;

    my $sth = $${dbhr}->prepare("SELECT count(*) FROM parameter_file WHERE ParameterTypeID=$hashParameterTypeID AND Value='$hash'");
    $sth->execute();

    my @res = $sth->fetchrow_array();
    
    return 0 if $res[0] > 0;
    return 1;
}

=pod

B<make_pics( C<$file_ref> )>

Generates check pics for the MRI browser for the NeuroDB::File object
referenced by C<$file_ref>.

Returns: 1 if the pic was generated or 0 otherwise.

=cut

sub make_pics {
    my ($fileref, $dest_dir, $horizontalPics) = @_;
    my $file = $$fileref;
    my $dbhr = $file->getDatabaseHandleRef();
    
    my $sth = $${dbhr}->prepare("SELECT CandID, Visit_label FROM session WHERE ID=".$file->getFileDatum('SessionID'));
    $sth->execute();
    my $rowhr = $sth->fetchrow_hashref();
    
    my $acquisitionProtocol = scan_type_id_to_text($file->getFileDatum('AcquisitionProtocolID'), $dbhr);
    my $minc = $file->getFileDatum('File');
    my $mincbase = basename($minc);
    $mincbase =~ s/\.mnc(\.gz)?$//;

    my $pic = $dest_dir . '/' . $rowhr->{'CandID'};
    unless (-e $pic) { system("mkdir -p -m 755 $pic") == 0 or return 0; }
    my $tmpdir = tempdir( CLEANUP => 1 );

    # if the file has a fileid, add that to the filename
    my $fileID = $file->getFileDatum('FileID');
    $mincbase .= "_$fileID" if defined $fileID;

    my $check_pic_filename = $mincbase."_check.jpg";
    my $do_horizontal = "";
    $do_horizontal = "-horizontal" if $horizontalPics;
    my $cmd = "$FindBin::Bin/bin/mincpik -triplanar $do_horizontal $minc MIFF:- | convert -box black -font Courier -pointsize 12 -stroke white -draw 'text 10,15 \"$rowhr->{'CandID'}.$rowhr->{'Visit_label'}.$acquisitionProtocol\"' MIFF:- $pic/$check_pic_filename";
    `$cmd`;
    # update mri table
    $file->setParameter('check_pic_filename', $rowhr->{'CandID'}.'/'.$check_pic_filename);
    return 1;
}

=pod

B<make_jiv( C<$file_ref> )>
Generates JIV data for the MRI browser for the NeuroDB::File object
referenced by C<$file_ref>.
Returns: 1 if the JIV data was generated or 0 otherwise.
=cut
sub make_jiv {
    my ($fileref, $dest_dir) = @_;
    my $file = $$fileref;
    my $dbhr = $file->getDatabaseHandleRef();

    my $sth = $${dbhr}->prepare("SELECT CandID FROM session WHERE ID=".$file->getFileDatum('SessionID'));
    $sth->execute();
    
    my $rowhr = $sth->fetchrow_hashref();
    my $minc = $file->getFileDatum('File');
    my $jiv = $dest_dir . '/' . $rowhr->{'CandID'};

    # generate jiv into temp dir
    my $tempdir = tempdir(CLEANUP=>1);
    `$FindBin::Bin/bin/minc2jiv.pl -quiet -force -clobber -output_path $tempdir $minc`;

    # rename jiv files to add fileid
    opendir(DIR, $tempdir);
    @files = grep { -f "$tempdir/$_" } readdir(DIR);
    closedir DIR;

    my $fileID = $file->getFileDatum('FileID');
    if(defined($fileID)) {
        foreach my $filename (@files) {
            my ($newbase,undef,$newsuffix) = fileparse($filename,qw{.header .raw_byte.gz});
            $newbase .= "_$fileID";
            
            `mv $tempdir/$filename $tempdir/$newbase$newsuffix`;
        }
    }

    # relocate jiv files to jiv destination dir
    unless (-e $jiv) { system("mkdir -p -m 755 $jiv"); return 0 unless -e $jiv; }
    `mv $tempdir/* $jiv/`;

    # update mri table
    $file->setParameter('jiv_path', $jiv);
    return 1;
}

=pod
B<DICOMDateToUnixTimestamp( C<$dicomDate> )>
Converts a DICOM date field (YYYYMMDD) into a unix timestamp
Returns: a unix timestamp (integer) or 0 if something went wrong
=cut
sub DICOMDateToUnixTimestamp {
    my ($dicomDate) = @_;

    if($dicomDate =~ /(\d{4})-?(\d{2})-?(\d{2})/) {
        # generate the unix timestamp
        my $unixTime = timelocal(0, 0, 12, $3, $2, $1);

        # return the timestamp
        return $unixTime

    } else {
        # an invalid date format was passed in, so return 0
        return 0;
    }
}

=pod
B<lookupCandIDFromPSCID( C<$pscid> )>
Looks up the CandID for a given PSCID
Returns: the CandID or 0 if the PSCID does not exist
=cut
sub lookupCandIDFromPSCID {
    my ($pscid, $dbhr) = @_;
    my $candid = 0;
    my $sth = $${dbhr}->prepare("SELECT CandID FROM candidate WHERE PSCID=".$${dbhr}->quote($pscid));
    $sth->execute();
    if($sth->rows > 0) {
        my @row = $sth->fetchrow_array();
        $candid = int($row[0]);
    }
    return $candid;
}

sub my_trim {
	my ($str) = @_;
	$str =~ s/^\s+//;
	$str =~ s/\s+$//;
	return $str;
}


1;

__END__


=pod

=head1 TO DO
Update all subs without pod...
=head1 BUGS
None reported.
=head1 COPYRIGHT

Copyright (c) 2003-2004 by Jonathan Harlap, McConnell Brain Imaging Centre,
Montreal Neurological Institute, McGill University.

=head1 AUTHORS

Jonathan Harlap <jharlap@bic.mni.mcgill.ca>

=cut    <|MERGE_RESOLUTION|>--- conflicted
+++ resolved
@@ -391,10 +391,6 @@
 =cut
 
 sub identify_scan_db {
-<<<<<<< HEAD
-    my ($psc, $objective, $fileref, $dbhr,$minc_location) = @_;
-=======
->>>>>>> d09377ae
 
 
     my  ($psc, $subjectref, $fileref, $dbhr,$minc_location) = @_;
@@ -415,13 +411,9 @@
     my $xstep = $${fileref}->getParameter('xstep');
     my $ystep = $${fileref}->getParameter('ystep');
     my $zstep = $${fileref}->getParameter('zstep');
-<<<<<<< HEAD
-    my $time = $${fileref}->getParameter('time');
-=======
 
     my $time = $${fileref}->getParameter('time');    
 
->>>>>>> d09377ae
     my $xspace = $${fileref}->getParameter('xspace');
     my $yspace = $${fileref}->getParameter('yspace');
     my $zspace = $${fileref}->getParameter('zspace');
@@ -516,40 +508,6 @@
     }
 
     # if we got here, we're really clueless...
-<<<<<<< HEAD
-insert_violated_scans($dbhr,$series_description,$minc_location,$patient_name,$tr,$te,$ti,$slice_thickness,$xstep,$ystep,$zstep,$xspace,$yspace,$zspace,$time);
-    return 'unknown';
-}    
-
-sub insert_violated_scans {
-
-   my ($dbhr,$series_description,$minc_location,$patient_name,$tr,$te,$ti,$slice_thickness,$xstep,$ystep,$zstep,$xspace,$yspace,$zspace,$time) = @_;
-  ####Insert the info into the database...
-   my $sth = $${dbhr}->prepare($query);
-   my $date = strftime "%Y-%m-%e", gmtime;
-   my  ($pscid,$candid,$visit) = split /_/,$patient_name;   #extract the pscid and candid
-   my $query;
-    $series_description = '"'. $series_description . '"';
-    my $query = "SELECT count(*) from mri_protocol_violated_scans where minc_location like '%$minc_location%'";
-    my $sth = $${dbhr}->prepare($query);
-    $sth->execute();
-    my @results = $sth->fetchrow_array();
-
-    ####if the patient name is already inserted updated####################
-    if (($results[0]) > 0) {
-   
-	 $query = "UPDATE mri_protocol_violated_scans set CandID ='$candid' ,PSCID = '$pscid' , Last_inserted = '$date', series_description = '$series_description', minc_location = '$minc_location' , PatientName = '$patient_name' , TR_range = '$tr' , TE_range = '$te', TI_range = '$ti', slice_thickness_range = '$slice_thickness' , xspace_range ='$xspace' ,yspace_range ='$yspace' , zspace_range ='$zspace',  xstep_range ='$xstep' ,ystep_range ='$ystep' , zstep_range ='$zstep', time='$time' where PatientName  like '%$patient_name%'";
-    
-    }else{
-
-         $query = "Insert INTO mri_protocol_violated_scans value ('','$candid','$pscid','$date',$series_description,'$minc_location','$patient_name','$tr','$te','$ti','$slice_thickness','$xspace','$yspace','$zspace','$xstep','$ystep','$zstep','$time')";
-
-     $sth = $${dbhr}->prepare($query);
-     my $success = $sth->execute();
-     }
-}
-
-=======
     insert_violated_scans($dbhr,$series_description,$minc_location,$patient_name,$candid, $pscid,$visit,$tr,$te,$ti,$slice_thickness,$xstep,$ystep,$zstep,$xspace,$yspace,$zspace,$time);
 
     return 'unknown';
@@ -566,7 +524,6 @@
    my $success = $sth->execute($candid,$pscid,$series_description,$minc_location,$patient_name,$tr,$te,$ti,$slice_thickness,$xspace,$yspace,$zspace,$xstep,$ystep,$zstep,$time);
 
 }
->>>>>>> d09377ae
 # ------------------------------ MNI Header ----------------------------------
 #@NAME       : debug_inrange
 #@INPUT      : scalar value, scalar range string
