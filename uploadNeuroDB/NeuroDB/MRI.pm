package NeuroDB::MRI;

=pod

=head1 NAME

NeuroDB::MRI -- A set of utility functions for performing common tasks
relating to MRI data (particularly with regards to registering MRI
files into the LORIS system)

=head1 SYNOPSIS

 use NeuroDB::File;
 use NeuroDB::MRI;
 use NeuroDB::DBI;

 my $dbh = NeuroDB::DBI::connect_to_db();

 my $file = NeuroDB::File->new(\$dbh);

 $file->loadFileFromDisk('/path/to/some/file');
 $file->setFileData('CoordinateSpace', 'nonlinear');
 $file->setParameter('patient_name', 'Larry Wall');

 my $parameterTypeID = $file->getParameterTypeID('patient_name');
 my $parameterTypeCategoryID = $file->getParameterTypeCategoryID('MRI Header');

=head1 DESCRIPTION

Really a mishmash of utility functions, primarily used by C<process_uploads> and
all of its children.

=head2 Methods

=cut


use Exporter();
use Math::Round;
use Time::JulianDay;
use File::Temp qw(tempdir);
use File::Basename;
use Data::Dumper;
use Carp;
use Time::Local;
use FindBin;

use NeuroDB::objectBroker::MriScanTypeOB;
use NeuroDB::UnexpectedValueException;

$VERSION = 0.2;
@ISA = qw(Exporter);

# Number of decimals considered when testing if two floats are equal
$FLOAT_EQUALS_NB_DECIMALS = 4;

@EXPORT = qw();
@EXPORT_OK = qw(identify_scan in_range get_headers get_info get_ids get_objective identify_scan_db scan_type_text_to_id scan_type_id_to_text register_db get_header_hash get_scanner_id get_psc compute_hash is_unique_hash make_pics select_volume);

=pod

=head3 getSubjectIDs($patientName, $scannerID, $dbhr)

Determines the candidate ID and visit label for the subject based on patient
name and (for calibration data) scannerID.

INPUTS: patient name, scanner ID and database handle reference

RETURNS: a reference to a hash containing elements including C<CandID>,
C<visitLabel> and C<visitNo>, or, in the case of failure, C<undef>

=cut

sub getSubjectIDs {
    my ($patientName, $scannerID, $dbhr) = @_;
    my %subjectID;
# calibration data (PHANTOM_site_date | LIVING_PHANTOM_site_date | *test*)
    if ($patientName =~ /PHA/i or $patientName =~ /TEST/i) {
	$subjectID{'CandID'} = my_trim(getScannerCandID($scannerID, $dbhr));
	$subjectID{'visitLabel'} = my_trim($patientName);
# subject data       	
# old versions of this
# qnts /([A-Z-]{3,4}\s+\d+)_(\d+)_([^_ ]+)/) or nihpd =~ /(\w{3}\d+)_(\d+)_([^_ ]+)/)
    } elsif ($patientName =~ /([^_]+)_(\d+)_([^_ ]+)/) {
	$subjectID{'PSCID'} = my_trim($1);
	$subjectID{'CandID'} = my_trim($2);
	$subjectID{'visitLabel'} = my_trim($3);
	if(!subjectIDIsValid($subjectID{'CandID'}, $subjectID{'PSCID'}, $subjectID{'visitLabel'}, $dbhr)) {
	    return undef;
	}
    }
    my $sth = $${dbhr}->prepare("SELECT VisitNo FROM session WHERE CandID='$subjectID{'CandID'}' AND Visit_label='$subjectID{'visitLabel'}' AND Active='Y'");
    $sth->execute();
    my $row = $sth->fetchrow_hashref();
    $subjectID{'visitNo'} = $row->{'VisitNo'};
    
    return \%subjectID;
}

=pod

=head3 subjectIDIsValid($CandID, $PSCID, $dbhr)

Verifies that the subject IDs match.

INPUTS: candidate's CandID, candidate's PSCID and the database handle reference

RETURNS: 1 if the ID pair matches, 0 otherwise

=cut

sub subjectIDIsValid {
    my ($candID, $pscid, $visit_label, $dbhr, $create_visit_label) = @_;
    my $query = "SELECT COUNT(*) AS isValid FROM candidate WHERE CandID=".$${dbhr}->quote($candID)." AND PSCID=".$${dbhr}->quote($pscid);
    my $sth = $${dbhr}->prepare($query);
    $sth->execute();
    
    my $rowhr = $sth->fetchrow_hashref();
    
    # Check that visit label exists in the database if don't want to create visit labels via imaging pipeline 
    if (($rowhr->{'isValid'} == 1) && (!$create_visit_label)) {
        $query = "SELECT COUNT(*) AS isValid FROM Visit_Windows WHERE BINARY Visit_label=".$${dbhr}->quote($visit_label);
        $sth = $${dbhr}->prepare($query);
        $sth->execute();
    
        $rowhr = $sth->fetchrow_hashref();
    }
    return $rowhr->{'isValid'} == 1;
}

=pod

=head3 subjectIDExists($CandID, $dbhr)

Verifies that the subject ID (CandID) exists.

INPUTS: candidate's CandID and the database handle reference

RETURNS: 1 if the ID exists, 0 otherwise

=cut

sub subjectIDExists {
    my ($candID, $dbhr) = @_;
    
    my $query = "SELECT COUNT(*) AS idExists FROM candidate WHERE CandID=".$${dbhr}->quote($candID);
    my $sth = $${dbhr}->prepare($query);
    $sth->execute();
    
    my $rowhr = $sth->fetchrow_hashref();
    return $rowhr->{'idExists'} > 0;
}

=pod

=head3 getScannerCandID($scannerID, $dbhr)

Retrieves the candidate (CandID) for the given scanner.

INPUTS: the scanner ID and the database handle reference

RETURNS: the CandID or (if none exists) undef

=cut

sub getScannerCandID {
    my ($scannerID, $dbhr) = @_;
    my $candID;
    
    my $query = "SELECT CandID FROM mri_scanner WHERE ID=$scannerID";
    my $sth = $${dbhr}->prepare($query);
    $sth->execute();
    
    if($sth->rows > 0) {
	my $rowref = $sth->fetchrow_hashref();
	return $rowref->{'CandID'};
    } else {
	return undef;
    }
}

=pod

=head3 getSessionID($subjectIDref, $studyDate, $dbhr, $objective, ...)

Gets (or creates) the session ID, given CandID and visitLabel (contained
inside the hashref C<$subjectIDref>).  Unless C<$noStagingCheck> is true, it
also determines whether staging is required using the C<$studyDate>
(formatted YYYYMMDD) to determine whether staging is required based on a
simple algorithm:

=over 3

- If there exists a session with the same visit label, then that is
   the session ID to use.  If any dates (either existing MRI data or
   simply a date of visit) exist associated with that session, then
   if they are outside of some (arbitrary) time window, staging is
   required.  If no dates exist, no staging is required.
    
- If no sessions exist, then if there is any other date associated
   with another session of the same subject within a time window,
   staging is required.
    
- Otherwise, staging is not required.

=back

INPUTS: hash reference of subject IDs, study date, database handle reference,
the objective of the study and a no staging check flag.

RETURNS: a list of two items, (sessionID, requiresStaging)

=cut

sub getSessionID {
    my ($subjectIDref, $studyDate, $dbhr, $objective, $noStagingCheck) = @_;
    my ($sessionID, $requiresStaging, $studyDateJD);
    my ($query, $sth);
    my $dbh = $$dbhr;
    
# find a matching timepoint
    $query = "SELECT ID, Date_visit, Visit FROM session WHERE CandID=$subjectIDref->{'CandID'} AND LOWER(Visit_label)=LOWER(".$dbh->quote($subjectIDref->{'visitLabel'}).") AND Active='Y'";
    $sth = $dbh->prepare($query);
    $sth->execute();

##### if it finds an existing session it does this:
    if($sth->rows > 0) {
	$requiresStaging = 1 unless $noStagingCheck;
	my $timepoint = $sth->fetchrow_hashref();
	$sessionID = $timepoint->{'ID'};
	$sth->finish();
	
	# check dates, to determine if staging is required
	# check date of visit, if available
	if($timepoint->{'Date_visit'}) {
	    my @visitDate = split(/-/, $timepoint->{'Date_visit'});
	    my $timepointJD = julian_day($visitDate[0], $visitDate[1], $visitDate[2]);
	}
	if(defined($studyDate) && $studyDate =~ /^(\d{4})(\d{2})(\d{2})/) {
	    # compute the julian date of the study
	    $studyDateJD = julian_day($1, $2, $3);
	} else {
	    # no study date, so no staging
	    $requiresStaging = 0;
	}
	# staging not required if the study date matches the timepoint date of visit
	if(defined($studyDateJD) and defined($timepointJD) and $studyDateJD == $timepointJD) {
	    $requiresStaging = 0;
	}
	
	# check dates of other files
	if(defined($studyDateJD) and $requiresStaging == 1) {
	    # get the set of files 
	    $query = "SELECT FileID FROM files WHERE SessionID=$sessionID AND FileType='mnc' AND OutputType='native'";
	    $sth = $dbh->prepare($query);
	    $sth->execute();
	    
	    if($sth->rows > 0) {
		my @files = ();
		while(my $filehr = $sth->fetchrow_hashref()) { push @files, $filehr->{'FileID'}; }
		$sth->finish();
		
		# run the check
		$requiresStaging = checkMRIStudyDates($studyDateJD, $dbhr, @files);
	    }
	}

#####  if there is no existing session, which always happens if you create candidates based on incoming data
    } else {
	$requiresStaging = 0;
	
	# determine the visit number and centerID for the next session
        my $newVisitNo = 0;
        my $centerID = 0;
	
        if($subjectIDref->{'visitLabel'} =~ /PHA/i or $subjectIDref->{'visitLabel'} =~ /TEST/i) {
	    # calibration data (PHANTOM_site_date | LIVING_PHANTOM_site_date | *test*)
            my @pscInfo = getPSC($subjectIDref->{'visitLabel'}, $dbhr);
            $centerID = $pscInfo[1];
        }
	# fixme ask Jon ... is this still useful?
    # determine the centerID and new visit number (which is now deprecated) if getPSC() failed.
	if($centerID == 0) {
            $query = "SELECT IFNULL(MAX(VisitNo), 0)+1 AS newVisitNo, CenterID FROM session WHERE CandID=".$dbh->quote($subjectIDref->{'CandID'})." GROUP BY CandID, CenterID";
            $sth = $dbh->prepare($query);
            $sth->execute();
            if($sth->rows > 0) {
                my $rowref = $sth->fetchrow_hashref();
                $newVisitNo = $rowref->{'newVisitNo'};
                $centerID = $rowref->{'CenterID'};
                # fixme add some debug messages if this is to be kept
                print "Set newVisitNo = $newVisitNo and centerID = $centerID\n";
            } else {
                $query = "SELECT CenterID FROM candidate WHERE CandID=".$dbh->quote($subjectIDref->{'CandID'});
                $sth = $dbh->prepare($query);
                $sth->execute();
                if($sth->rows > 0) {
                    my $rowref = $sth->fetchrow_hashref();
                    $centerID = $rowref->{'CenterID'};
                    print "Set centerID = $centerID\n";
                } else {
                    $centerID = 0;
                    print "No centerID\n";
                }
            }
        }
	
        $newVisitNo = 1 unless $newVisitNo;
        $centerID = 0 unless $centerID;

#### insert the new session setting Current_stage to 'Not started' because that column is important to the behavioural data entry gui.
	$query = "INSERT INTO session SET CandID=".$dbh->quote($subjectIDref->{'CandID'}).", Visit_label=".$dbh->quote($subjectIDref->{'visitLabel'}).", CenterID=$centerID, VisitNo=$newVisitNo, Current_stage='Not Started', Scan_done='Y', Submitted='N', SubprojectID=".$dbh->quote($objective);
 	$dbh->do($query); # execute query
	$sessionID = $dbh->{'mysql_insertid'}; # retain id of inserted row
	$subjectIDref->{'visitNo'} = $newVisitNo; # add visit number to subjectIDref
	
	# check dates of other files
	if(defined($studyDateJD) and !$noStagingCheck) {
	    # get the set of sessions for the subject
	    $query = "SELECT ID FROM session WHERE CandID=$subjectIDref->{'CandID'} AND Active='Y'";
	    $sth = $dbh->prepare($query);
	    $sth->execute();
	    
	    if($sth->rows > 0) {
		my @sessionIDs = ();
		while(my $session = $sth->fetchrow_array()) { push @sessionIDs, $session[0]; }
		$sth->finish();
		
		# get the set of files 
		$query = "SELECT FileID FROM files WHERE SessionID IN (".join(',', @sessionIDs)." AND FileType='mnc' AND OutputType='native'";
		$sth = $dbh->prepare($query);
		$sth->execute();
		
		if($sth->rows > 0) {
		    my @files = ();
		    while(my $filearray = $sth->fetchrow_array()) { push @files, $filearray[0]; }
		    
		    $sth->finish();
		    
		    # run the check - note it's backwards (!) because this
		    # time we're looking for mris in other studies which
		    # are confounding rather than mris in this study which
		    # are supporting
		    $requiresStaging = !checkMRIStudyDates($studyDateJD, $dbhr, @files);
		} # end if sth->rows (files)
	    } # end if sth->rows (sessionIDs)
	} # end if defined studyDateJD
    }
    
    return ($sessionID, $requiresStaging);
}

=pod

=head3 checkMRIStudyDates($studyDateJD, $dbhr, @fileIDs)

This method tries to figure out if there may have been labelling problems which
would put the files in a staging area that does not actually exist.

INPUTS: study date, database handle reference and array of fileIDs to check the
study date

RETURNS: 1 if the file requires staging, 0 otherwise

=cut

sub checkMRIStudyDates {
    my ($studyDateJD, $dbhr, @fileIDs) = @_;

    if(scalar(@fileIDs) == 0) {
	carp "No fileIDs passed in to checkMRIStudyDates\n";
	return 0;
    }
    
    my $requiresStaging = 1;
    my $file = NeuroDB::File->new($dbhr);
    my $studyDateID = $file->getParameterTypeID('study_date');
    
    # check the other files
    my $query = "SELECT DISTINCT Value FROM parameter_file WHERE ParameterTypeID=$studyDateID AND FileID IN (".join(',', @fileIDs).")";
    my $sth = $${dbhr}->prepare($query);
    $sth->execute();
    
    if($sth->rows > 0) {
      LOOP_FILES: {
	  while(my $row = $sth->fetchrow_hashref()) {
	      if($row->{'Value'} =~ /^(\d{4})(\d{2})(\d{2})/) {
		  my $eventJD = julian_day($1, $2, $3);
		  if($eventJD == $studyDateJD) {
		      $requiresStaging = 0;
		      last LOOP_FILES;
		  }
	      }
	  } # end while
      } # end LOOP_FILES
    } # end if $sth->rows (parameters)
    
    return $requiresStaging;
}

=pod

=head3 getObjective($subjectIDsref, $dbhr)

Attempts to determine the SubprojectID  of a timepoint given the subjectIDs
hashref C<$subjectIDsref> and a database handle reference C<$dbhr>

INPUTS: subjectIDs hashref and database handle reference

RETURNS: the determined objective, or 0

=cut

sub getObjective
{
    my ($subjectIDsref, $dbhr) = @_;
    my @results = ();
    my $objective = 0;
    my %subjectIDs = %$subjectIDsref;
    if($subjectIDs{'visitLabel'} =~ /PHA/i or $subjectIDs{'visitLabel'} =~ /TEST/i) {
	return 0;
    }
    
    my $query = "SELECT SubprojectID FROM session WHERE CandID='$subjectIDs{'CandID'}' AND Visit_label='$subjectIDs{'visitLabel'}' AND Active='Y' ORDER BY ID DESC LIMIT 1";
    my $sth = $${dbhr}->prepare($query) or die "Can't prepare $query: ".$${dbhr}->errstr."\n";
    
    $sth->execute();
    
    if($sth->rows > 0) {
        @results = $sth->fetchrow_array();
    }
    
    $objective = $results[0] if $results[0];
    
    unless($objective>0) {
        # there probably isn't a valid row for this visit...
        $query = "SELECT SubprojectID FROM session WHERE CandID='$subjectIDs{'CandID'}' AND Active='Y' ORDER BY ID DESC LIMIT 1";
        $sth = $${dbhr}->prepare($query);
        $sth->execute();
        
        @results = $sth->fetchrow_array();
	
        $objective = $results[0] if $results[0];
    }
    return $objective;
    
}


=pod

<<<<<<< HEAD
B<identify_scan_db( C<$center_name>, C<$objective>, C<$fileref>, C<$dbhr>, C<$db> )>
=======
=head3 identify_scan_db($center_name, $objective, $fileref, $dbhr)
>>>>>>> 18a5d2f3

Determines the type of the scan described by MINC headers based on
C<mri_protocol> table in the database.

INPUTS: center's name, objective of the study, file hashref, database handle
reference

RETURNS: textual name of scan type from the C<mri_scan_type> table

=cut

sub identify_scan_db {

    my  ($psc, $subjectref, $tarchiveInfoRef, $fileref, $dbhr, $db, $minc_location
    ) = @_;

    my $candid = ${subjectref}->{'CandID'};
    my $pscid = ${subjectref}->{'PSCID'};
    my $visit = ${subjectref}->{'visitLabel'};
    my $tarchiveID = $tarchiveInfoRef->{'TarchiveID'};
    my $objective = ${subjectref}->{'subprojectID'};

    # get parameters from minc header
    my $patient_name =  ${fileref}->getParameter('patient_name');
    
    my $xstep = ${fileref}->getParameter('xstep');
    my $ystep = ${fileref}->getParameter('ystep');
    my $zstep = ${fileref}->getParameter('zstep');

    my $xspace = ${fileref}->getParameter('xspace');
    my $yspace = ${fileref}->getParameter('yspace');
    my $zspace = ${fileref}->getParameter('zspace');
    my $slice_thickness = ${fileref}->getParameter('slice_thickness');
    my $seriesUID = ${fileref}->getParameter('series_instance_uid');
    my $series_description = ${fileref}->getParameter('series_description');
    
    # get parameters specific to MRIs
    my ($tr, $te, $ti, $time);
    if ($fileref->{parameters}{modality} eq "MR") {
        $tr = ${fileref}->getParameter('repetition_time');
        $te = ${fileref}->getParameter('echo_time');
        $ti = ${fileref}->getParameter('inversion_time');
        if (defined($tr)) {  $tr = &Math::Round::nearest(0.01, $tr*1000);  }
        if (defined($te)) {  $te = &Math::Round::nearest(0.01, $te*1000);  }
        if (defined($ti)) {  $ti = &Math::Round::nearest(0.01, $ti*1000);  }
        $time = ${fileref}->getParameter('time'); 
    } elsif ($fileref->{parameters}{modality} eq "PT") {
        # Place to add stuff specific to PET images
    }
    if(0) {
        if ($fileref->{parameters}{modality} eq "MR") {
            print "\ntr:\t$tr\nte:\t$te\nti:\t$ti\nst:\t$slice_thickness\n";
        }
        print "time;\t$time\n";
        print "xspace:\t$xspace\nyspace:\t$yspace\nzspace:\t$zspace\n";
        print "xstep:\t$xstep\nystep:\t$ystep\nzstep:\t$zstep\n";
    }
    
    # compute n_slices from DIMnele's
    my $n_slices = 0;
    
    # get ScannerID from DB
    my $manufacturer = ${fileref}->getParameter('manufacturer');
    my $model = ${fileref}->getParameter('manufacturer_model_name');
    my $serial_number = ${fileref}->getParameter('device_serial_number');
    my $software = ${fileref}->getParameter('software_versions');
    
    my $query = "SELECT ID FROM mri_scanner WHERE Manufacturer='$manufacturer' AND Model='$model' AND Serial_number='$serial_number' AND Software='$software'";
    
    
    my $sth = $${dbhr}->prepare($query);
    $sth->execute();
    
    # default ScannerID to 0 if we have no better clue.
    my $ScannerID = 0;
    if($sth->rows>0) {
        my @results = $sth->fetchrow_array();
        $ScannerID=$results[0];
    }

    
    # get the list of protocols for a site their scanner and subproject
    $query = "SELECT Scan_type, ScannerID, Center_name, TR_range, TE_range, TI_range, slice_thickness_range, xspace_range, yspace_range, zspace_range,
              xstep_range, ystep_range, zstep_range, time_range, series_description_regex
              FROM mri_protocol
              WHERE
             (Center_name='$psc' AND ScannerID='$ScannerID')
              OR ((Center_name='ZZZZ' OR Center_name='AAAA') AND ScannerID='0')
              ORDER BY Center_name ASC, ScannerID DESC";

    $sth = $${dbhr}->prepare($query);
    $sth->execute();
    return 'unknown' unless $sth->rows>0;
    
    # check against all possible scan types
    my $rowref;

    while($rowref = $sth->fetchrow_hashref()) {
        my $sd_regex = $rowref->{'series_description_regex'};
        if(0) {
            print "\tChecking ".&scan_type_id_to_text($rowref->{'Scan_type'}, $db)." ($rowref->{'Scan_type'}) ($series_description =~ $sd_regex)\n";
            print "\t";
            if($sd_regex && ($series_description =~ /$sd_regex/i)) {print "series_description\t";}
            print &in_range($tr, $rowref->{'TR_range'}) ? "TR\t" : '';
            print &in_range($te, $rowref->{'TE_range'}) ? "TE\t" : '';
            print &in_range($ti, $rowref->{'TI_range'}) ? "TI\t" : '';
            print &in_range($xspace, $rowref->{'xspace_range'}) ? "xspace\t" : '';
            print &in_range($yspace, $rowref->{'yspace_range'}) ? "yspace\t" : '';
            print &in_range($zspace, $rowref->{'zspace_range'}) ? "zspace\t" : '';
            print &in_range($slice_thickness, $rowref->{'slice_thickness_range'}) ? "ST\t" : '';
            print &in_range($xstep, $rowref->{'xstep_range'}) ? "xstep\t" : '';
            print &in_range($ystep, $rowref->{'ystep_range'}) ? "ystep\t" : '';
            print &in_range($zstep, $rowref->{'zstep_range'}) ? "zstep\t" : '';
            print &in_range($time, $rowref->{'time_range'}) ? "time\t" : '';
            print "\n";
        }
        
	if ($sd_regex) {
            if ($series_description =~ /$sd_regex/i) {
                return &scan_type_id_to_text($rowref->{'Scan_type'}, $db);
            }
	}
	else {
         	if ((!$rowref->{'TR_range'} || &in_range($tr, $rowref->{'TR_range'}))
                && (!$rowref->{'TE_range'} || &in_range($te, $rowref->{'TE_range'}))
                && (!$rowref->{'TI_range'} || &in_range($ti, $rowref->{'TI_range'}))
                && (!$rowref->{'slice_thickness_range'} || &in_range($slice_thickness, $rowref->{'slice_thickness_range'}))

                && (!$rowref->{'xspace_range'} || &in_range($xspace, $rowref->{'xspace_range'}))
                && (!$rowref->{'yspace_range'} || &in_range($yspace, $rowref->{'yspace_range'}))
                && (!$rowref->{'zspace_range'} || &in_range($zspace, $rowref->{'zspace_range'}))

                && (!$rowref->{'xstep_range'} || &in_range($xstep, $rowref->{'xstep_range'}))
                && (!$rowref->{'ystep_range'} || &in_range($ystep, $rowref->{'ystep_range'}))
                && (!$rowref->{'zstep_range'} || &in_range($zstep, $rowref->{'zstep_range'}))
                && (!$rowref->{'time_range'} || &in_range($time, $rowref->{'time_range'}))) {
                    return &scan_type_id_to_text($rowref->{'Scan_type'}, $db);
            }
        }
    }

    # if we got here, we're really clueless...
    insert_violated_scans(
        $dbhr,   $series_description, $minc_location,   $patient_name,
        $candid, $pscid,              $tr,              $te,
        $ti,     $slice_thickness,    $xstep,           $ystep,
        $zstep,  $xspace,             $yspace,          $zspace,
        $time,   $seriesUID,          $tarchiveID
    );

    return 'unknown';
}    

=pod

=head3 insert_violated_scans($dbhr, $series_desc, $minc_location, ...)

Inserts scans that do not correspond to any of the defined protocol from the 
C<mri_protocol> table into the C<mri_protocol_violated_scans> table of the
database.

INPUTS:
  - $dbhr           : database handle reference
  - $series_desc    : series description of the scan
  - $minc_location  : minc location of the file
  - $patient_name   : patient name of the scan
  - $candid         : candidate's CandID
  - $pscid          : candidate's PSCID
  - $visit          : visit of the scan
  - $tr             : repetition time of the scan
  - $te             : echo time of the scan
  - $ti             : inversion time of the scan
  - $slice_thickness: slice thickness of the image
  - $xstep          : x-step of the image
  - $ystep          : y-step of the image
  - $zstep          : z-step of the image
  - $xspace         : x-space of the image
  - $yspace         : y-space of the image
  - $zspace         : z-space of the image
  - $time           : time dimension of the scan
  - $seriesUID      : seriesUID of the scan

=cut

sub insert_violated_scans {

    my ($dbhr,   $series_description, $minc_location, $patient_name,
        $candid, $pscid,              $tr,            $te,
        $ti,     $slice_thickness,    $xstep,         $ystep,
        $zstep,  $xspace,             $yspace,        $zspace,
        $time,   $seriesUID,          $tarchiveID) = @_;

    (my $query = <<QUERY) =~ s/\n//gm;
  INSERT INTO mri_protocol_violated_scans (
    CandID,             PSCID,         TarchiveID,            time_run,
    series_description, minc_location, PatientName,           TR_range,
    TE_range,           TI_range,      slice_thickness_range, xspace_range,
    yspace_range,       zspace_range,  xstep_range,           ystep_range,
    zstep_range,        time_range,    SeriesUID
  ) VALUES (
    ?, ?, ?, now(),
    ?, ?, ?, ?,
    ?, ?, ?, ?,
    ?, ?, ?, ?,
    ?, ?, ?
  )
QUERY

    my $sth = $${dbhr}->prepare($query);
    my $success = $sth->execute(
        $candid,        $pscid,           $tarchiveID, $series_description,
        $minc_location, $patient_name,    $tr,         $te,
        $ti,            $slice_thickness, $xspace,     $yspace,
        $zspace,        $xstep,           $ystep,      $zstep,
        $time,          $seriesUID
    );

}


=pod

=head3 debug_inrange($val, $range)

Will evaluate whether the scalar C<$value> is in the specified C<$range>.

INPUTS: scalar value, scalar range string

RETURNS: 1 if in range, 0 if not in range

=cut

sub debug_inrange {
    my $val = shift;
    my $range = shift;

    if(&in_range($val, $range)) {
        print "$val IN $range\n";
        return 1;
    } else {
        print "$val NOT IN $range\n";
        return 0;
    }
}


=pod

<<<<<<< HEAD
B<scan_type_id_to_text( C<$ID>, C<$db> )>
=======
=head3 scan_type_id_to_text($typeID, $dbhr)
>>>>>>> 18a5d2f3

Determines the type of the scan identified by its scan type ID.

INPUTS: scan type ID and database handle reference

RETURNS: Textual name of scan type

=cut

sub scan_type_id_to_text {
    my ($ID, $db) = @_;

    my $mriScanTypeOB = NeuroDB::objectBroker::MriScanTypeOB->new(
        db => $db
    );
    my $mriScanTypeRef = $mriScanTypeOB->get(0, { ID => $ID });
    
    # This is just to make sure that there is a scan type in the DB
    # with name 'unknown' in case we can't find the one with ID $ID
    $mriScanTypeOB->get(0, { Scan_type => 'unknown' }) if !@$mriScanTypeRef;

    if(!@$mriScanTypeRef) {
        NeuroDB::UnexpectedValueException->throw(
            errorMessage => sprintf(
                "Unknown acquisition protocol ID %d and scan type 'unknown' does not exist in the database",
                $ID
            ) 
        );
    }
    
    return $mriScanTypeRef->[0]->[1];
}

=pod

<<<<<<< HEAD
B<scan_type_text_to_id( C<$type>, C<$db> )>
=======
=head3 scan_type_text_to_id($type, $dbhr)

Determines the type of the scan identified by scan type.
>>>>>>> 18a5d2f3

INPUTS: scan type and database handle reference

RETURNS: ID of the scan type

=cut

sub scan_type_text_to_id {
    my($type, $db) = @_;

    my $mriScanTypeOB = NeuroDB::objectBroker::MriScanTypeOB->new(
        db => $db
    );
    my $mriScanTypeRef = $mriScanTypeOB->get(
        0, { Scan_type => $type }
    );
    $mriScanTypeRef = $mriScanTypeOB->get(0, { Scan_type => 'unknown' }) if !@$mriScanTypeRef;
    if(!@$mriScanTypeRef) {
        NeuroDB::UnexpectedValueException->throw(
            errorMessage => sprintf(
                "Unknown acquisition protocol %s and scan type 'unknown' does not exist in the database",
                $type
            ) 
        );
    }
    
    return $mriScanTypeRef->[0]->[0];
}


=pod

=head3 in_range($value, $range_string)

Determines whether numerical value falls within the range described by range
string. Range string is a comma-separated list of range units. A single range
unit follows the syntax either "X" or "X-Y".

INPUTS: numerical value and the range to use

RETURNS: 1 if the value is in range, 0 otherwise

=cut

sub in_range
{
    my ($value, $range_string) = @_;
    chomp($value);

    return 0 unless $range_string;
    return 0 unless defined($value);

    my @ranges = split(/,/, $range_string);

    my $range = 0;
    foreach $range (@ranges) {
       chomp($range);
       if($range=~/^[0-9.]+$/) { ## single value element
           return 1 if &floats_are_equal($value, $range, $FLOAT_EQUALS_NB_DECIMALS);
       } else { ## range X-Y
           $range =~ /([0-9.]+)-([0-9.]+)/;
           return 1 if ($1 <= $value && $value <= $2) 
               || &floats_are_equal($value, $1, $FLOAT_EQUALS_NB_DECIMALS) 
               || &floats_are_equal($value, $2, $FLOAT_EQUALS_NB_DECIMALS);
       }
    }

    ## if we've gotten this far, we're out of range.
    return 0;
}

=pod

=head3 floats_are_equal($f1, $f2, $nb_decimals)

Checks whether f1 and f2 are equal (considers only the first nb_decimals
decimals).

INPUTS: float 1, float 2 and the number of first decimals

RETURNS: 1 if the numbers are relatively equal, 0 otherwise

=cut

sub floats_are_equal {
    my($f1, $f2, $nb_decimals) = @_;

    return sprintf("%.${nb_decimals}g", $f1) eq sprintf("%.${nb_decimals}g", $f2);
}


=pod

=head3 range_to_sql($field, $range_string)

Generates a valid SQL WHERE expression to test C<$field> against
C<$range_string> using the same C<$range_string> syntax as C<&in_range()>.
It returns a scalar range SQL string appropriate to use as a WHERE condition
(C<SELECT ... WHERE range_to_sql(...)>).

INPUTS: scalar field, scalar range string that follows the same format as in
C<&in_range()>

RETURNS: scalar range SQL string

=cut

sub range_to_sql {
    my ($field, $range_string) = @_;
    chomp($field);

    # make sure there are no semi-colons in $field
    return '1' if $field=~/;/;

    # make sure string doesn't contain anything invalid
    return '1' unless $range_string=~/^[0-9,.-]+$/;

    my @ranges = split(/,/, $range_string);
    my $range = '';
    my $output = '';

    foreach $range (@ranges) {
        if($range=~/-/) { # it's a range
            my @ends = split(/-/, $range);
            $output .= ' OR ' unless $output eq '';
            $output .= "($ends[0]<=$field AND $field<=$ends[1])";
        } else { # it's a single value
            $output .= ' OR ' unless $output eq '';
            $output .= "$field=$range";
        }
    }

    return $output;
}


=pod

=head3 register_db($file_ref)

Registers the NeuroDB::File object referenced by C<$file_ref> into the database.

INPUT: file hashref

RETURNS: 0 if the file is already registered, the new FileID otherwise

=cut

sub register_db {
    my ($file_ref) = @_;
    my $file = $$file_ref;

    # get the database handle
    my $dbh = ${$file->getDatabaseHandleRef()};

    # retrieve the file's data
    my $fileData = $file->getFileData();

    # make sure this file isn't registered
    if(defined($fileData->{'FileID'}) && $fileData->{'FileID'} > 0) {
	return 0;
    }

    # build the insert query
    my $query = "INSERT INTO files SET ";

    foreach my $key ('File', 'SessionID','EchoTime', 'CoordinateSpace', 'OutputType', 'AcquisitionProtocolID', 'FileType', 'InsertedByUserID', 'Caveat', 'SeriesUID', 'TarchiveSource','SourcePipeline','PipelineDate','SourceFileID', 'ScannerID') {
        # add the key=value pair to the query
        $query .= "$key=".$dbh->quote($${fileData{$key}}).", ";
    }
    $query .= "InsertTime=UNIX_TIMESTAMP()";

    # run the query
    $dbh->do($query);
    my $fileID = $dbh->{'mysql_insertid'};
    $file->setFileData('FileID', $fileID);

    # retrieve the file's parameters
    my $params = $file->getParameters();
   
    # if there are any parameters to save
    if(scalar(keys(%$params)) > 0) {
	# build the insert query
	$query = "INSERT INTO parameter_file (FileID, ParameterTypeID, Value, InsertTime) VALUES ";
	foreach my $key (keys %$params) {
	    # skip the parameter if it is not defined
	    next unless defined $${params{$key}};

	    # add the parameter to the query
	    my $typeID = $file->getParameterTypeID($key);
	    my $value = '';
	    $value = $dbh->quote($${params{$key}});
	    
	    if($query =~ /\)$/) { $query .= ",\n"; }

	    $query .= "($fileID, $typeID, $value, UNIX_TIMESTAMP())";
	}
	# run query
	$dbh->do($query);
    }
    return $fileID;
}

=pod

=head3 mapDicomParameters($file_ref)

Maps DICOM parameters to more meaningful names in the NeuroDB::File object
referenced by C<$file_ref>.

INPUT: file hashref

=cut

sub mapDicomParameters {
    my ($file_ref) = @_;
    my $file = $$file_ref;

    my (%map_hash);
        %map_hash=
    (
     xstep => 'xspace:step', 
     ystep => 'yspace:step',
     zstep => 'zspace:step',

     xstart => 'xspace:start', 
     ystart => 'yspace:start',
     zstart => 'zspace:start',

     study_date => 'dicom_0x0008:el_0x0020',
     series_date => 'dicom_0x0008:el_0x0021',
     acquisition_date => 'dicom_0x0008:el_0x0022',
     image_date => 'dicom_0x0008:el_0x0023',
     study_time => 'dicom_0x0008:el_0x0030',
     series_time => 'dicom_0x0008:el_0x0031',
     acquisition_time => 'dicom_0x0008:el_0x0032',
     image_time => 'dicom_0x0008:el_0x0033',
     modality => 'dicom_0x0008:el_0x0060',
     manufacturer => 'dicom_0x0008:el_0x0070',
     institution_name =>'dicom_0x0008:el_0x0080',
     study_description => 'dicom_0x0008:el_0x1030',
     series_description => 'dicom_0x0008:el_0x103e',
     operator_name => 'dicom_0x0008:el_0x1070',
     manufacturer_model_name => 'dicom_0x0008:el_0x1090',
     patient_name => 'dicom_0x0010:el_0x0010',
     patient_id => 'dicom_0x0010:el_0x0020',
     patient_dob => 'dicom_0x0010:el_0x0030',
     patient_sex => 'dicom_0x0010:el_0x0040',
     scanning_sequence => 'dicom_0x0018:el_0x0020',
     mr_acquisition_type => 'dicom_0x0018:el_0x0023',
     sequence_name => 'dicom_0x0018:el_0x0024',
     sequence_variant => 'dicom_0x0018:el_0x0021',
     slice_thickness => 'dicom_0x0018:el_0x0050',
     effective_series_duration => 'dicom_0x0018:el_0x0072',
     repetition_time => 'acquisition:repetition_time',
     echo_time => 'acquisition:echo_time',
     inversion_time => 'acquisition:inversion_time',
     number_of_averages => 'dicom_0x0018:el_0x0083',
     imaging_frequency => 'dicom_0x0018:el_0x0084',
     imaged_nucleus => 'dicom_0x0018:el_0x0085',
     echo_numbers => 'dicom_0x0018:el_0x0086',
     magnetic_field_strength => 'dicom_0x0018:el_0x0087',
     spacing_between_slices => 'dicom_0x0018:el_0x0088',
     number_of_phase_encoding_steps => 'dicom_0x0018:el_0x0089',
     echo_train_length => 'dicom_0x0018:el_0x0091',
     percent_sampling => 'dicom_0x0018:el_0x0093',
     percent_phase_field_of_view => 'dicom_0x0018:el_0x0094',
     pixel_bandwidth => 'dicom_0x0018:el_0x0095',
     device_serial_number => 'dicom_0x0018:el_0x1000',
     software_versions => 'dicom_0x0018:el_0x1020',
     protocol_name => 'dicom_0x0018:el_0x1030',
     spatial_resolution => 'dicom_0x0018:el_0x1050',
     fov_dimensions => 'dicom_0x0018:el_0x1149',
     receiving_coil => 'dicom_0x0018:el_0x1250',
     transmitting_coil => 'dicom_0x0018:el_0x1251',
     acquisition_matrix => 'dicom_0x0018:el_0x1310',
     phase_encoding_direction => 'dicom_0x0018:el_0x1312',
     variable_flip_angle_flag => 'dicom_0x0018:el_0x1315',
     sar => 'dicom_0x0018:el_0x1316',
     patient_position => 'dicom_0x0018:el_0x5100',
     study_instance_uid => 'dicom_0x0020:el_0x000d',
     series_instance_uid => 'dicom_0x0020:el_0x000e',
     study_id => 'dicom_0x0020:el_0x0010',
     series_number => 'dicom_0x0020:el_0x0011',
     acquisition_number => 'dicom_0x0020:el_0x0012',
     instance_number => 'dicom_0x0020:el_0x0013',
     image_position_patient => 'dicom_0x0020:el_0x0032',
     image_orientation_patient => 'dicom_0x0020:el_0x0037',
     frame_of_reference_uid => 'dicom_0x0020:el_0x0052',
     laterality => 'dicom_0x0020:el_0x0060',
     position_reference_indicator => 'dicom_0x0020:el_0x1040',
     slice_location => 'dicom_0x0020:el_0x1041',
     image_comments => 'dicom_0x0020:el_0x4000',
     rows => 'dicom_0x0028:el_0x0010',
     cols => 'dicom_0x0028:el_0x0011',
     pixel_spacing => 'dicom_0x0028:el_0x0030',
     bits_allocated => 'dicom_0x0028:el_0x0100',
     bits_stored => 'dicom_0x0028:el_0x0101',
     high_bit => 'dicom_0x0028:el_0x0102',
     pixel_representation => 'dicom_0x0028:el_0x0103',
     smallest_pixel_image_value => 'dicom_0x0028:el_0x0106',
     largest_pixel_image_value => 'dicom_0x0028:el_0x0107',
     pixel_padding_value => 'dicom_0x0028:el_0x0120',
     window_center => 'dicom_0x0028:el_0x1050',
     window_width => 'dicom_0x0028:el_0x1051',
     window_center_width_explanation => 'dicom_0x0028:el_0x1055'
    );   

    # map parameters, removing the old params if they start with 'dicom'
    foreach my $key (keys %map_hash) {
	my $value = $file->getParameter($map_hash{$key});
	if(defined $value) {
	    $file->setParameter($key, $value);
	    $file->removeParameter($map_hash{$key}) if($map_hash{$key} =~ /^dicom/);
	}
    }
    my $patientName = $file->getParameter('patient_name');
    $patientName =~ s/[\?\(\)\\\/\^]//g;
    $file->setParameter('patient_name', $patientName);
    
    $patientName = $file->getParameter('patient:full_name');
    $patientName =~ s/[\?\(\)\\\/\^]//g;
    $file->setParameter('patient:full_name', $patientName);
}
=pod

=head3 findScannerID($manufacturer, $model, $serialNumber, ...)

Finds the scannerID for the scanner as defined by C<$manufacturer>, C<$model>,
C<$serialNumber>, C<$softwareVersion>, using the database attached to the DBI
database handle reference C<$dbhr>. If no scannerID exists, one will be
created.

INPUTS:
  - $manufacturer   : scanner's manufacturer
  - $model          : scanner's model
  - $serialNumber   : scanner's serial number
  - $softwareVersion: scanner's software version
  - $centerID       : scanner's center ID
  - $dbhr           : database handle reference
  - $register_new   : if set, will call the function C<&registerScanner>

RETURNS: (int) scanner ID

=cut

sub findScannerID {
    my ($manufacturer, $model, $serialNumber, $softwareVersion, $centerID, $dbhr, $register_new) = @_;

    my $scanner_id = 0;

    my @results = ();
    my $query = "SELECT ID FROM mri_scanner WHERE Manufacturer=".$${dbhr}->quote($manufacturer)." AND Model=".$${dbhr}->quote($model)." AND Software=".$${dbhr}->quote($softwareVersion)." AND Serial_number=".$${dbhr}->quote($serialNumber);
    my $sth = $${dbhr}->prepare($query);
    $sth->execute();
    @results = $sth->fetchrow_array();
    $scanner_id = $results[0] if $results[0];

    # only register new scanners when told to do so !!!
    if ($register_new) { $scanner_id = registerScanner($manufacturer, $model, $serialNumber, $softwareVersion, $centerID, $dbhr) unless $scanner_id };
    
    return $scanner_id;
}

=pod

=head3 registerScanner($manufacturer, $model, $serialNumber, ...)

Registers the scanner as defined by C<$manufacturer>, C<$model>,
C<$serialNumber>, C<$softwareVersion>, into the database attached to the DBI
database handle reference C<$dbhr>.

INPUTS:
  - $manufacturer   : scanner's manufacturer
  - $model          : scanner's model
  - $serialNumber   : scanner's serial number
  - $softwareVersion: scanner's software version
  - $centerID       : scanner's center ID
  - $dbhr           : database handle reference

RETURNS: (int) scanner ID

=cut

sub registerScanner {
    my ($manufacturer, $model, $serialNumber, $softwareVersion, $centerID, $dbhr) = @_;
    # my $scanner_id = 0;
    my @results = ();
    my $dbh = $$dbhr;
    my $candID = 'NULL';

    # find the CandID associated with this serial number
    my $query = "SELECT CandID FROM mri_scanner WHERE Serial_number=".$dbh->quote($serialNumber)." LIMIT 1";
    my $sth = $dbh->prepare($query);
    $sth->execute();
    if($sth->rows > 0) {
        my @row = $sth->fetchrow_array();
        $candID = $row[0];
    }
    $sth->finish();

    # create a new candidate for the scanner if it does not exist.
    if(!defined($candID) || ($candID eq 'NULL')) {
	$candID = createNewCandID($dbhr);
	$query = "INSERT INTO candidate (CandID, PSCID, CenterID, Date_active, Date_registered, UserID, Entity_type) VALUES ($candID, 'scanner', $centerID, NOW(), NOW(), 'NeuroDB::MRI', 'Scanner')";
	$dbh->do($query);
    }	
    # register scanner as new
    $query = "INSERT INTO mri_scanner (Manufacturer, Model, Serial_number, Software, CandID) VALUES (".$dbh->quote($manufacturer).",".$dbh->quote($model).","
              .$dbh->quote($serialNumber).",".$dbh->quote($softwareVersion).",".$dbh->quote($candID).")";
    $dbh->do($query);
    # get id of scanner
    return $dbh->{'mysql_insertid'};
}

=pod

=head3 createNewCandID($dbhr)

Creates a new CandID.

INPUT: database handle reference

RETURNS: (int) CandID

=cut

sub createNewCandID {
    my ($dbhr) = @_;
    my $candID;

    my $sth = $${dbhr}->prepare("SELECT CandID FROM candidate WHERE CandID = ?");
    while(1) {
	$candID = int(rand 899999) + 100000;
	$sth->execute($candID);
	last if $sth->rows == 0;
    }

    return $candID;
}

=pod

=head3 getPSC($patientName, $dbhr)

Looks for the site alias in whatever field (usually patient_name or
patient_id) is provided and return the MRI alias and CenterID.

INPUTS: patient name, database handle reference

RETURNS: a two element array:
  - first is the MRI alias of the PSC or "UNKN"
  - second is the centerID or 0

=cut

sub getPSC {
    my ($patientName, $dbhr) = @_;
    my $query = "SELECT CenterID, Alias, MRI_alias FROM psc WHERE mri_alias<>''";
    my $sth = $${dbhr}->prepare($query);
    $sth->execute;

    while(my $row = $sth->fetchrow_hashref) {
        return ($row->{'MRI_alias'}, $row->{'CenterID'})
	    if ($patientName =~ /$row->{'Alias'}/i) || ($patientName =~ /$row->{'MRI_alias'}/i);
    }

    ###########################################################################	
    ###Get the centerID using the PSCID########################################
    ###########################################################################

    #extract the PSCID from $patientName
    $subjectIDsref = getSubjectIDs($patientName,null,$dbhr);
    my $PSCID = $subjectIDsref->{'PSCID'};
    if ($PSCID) {
    ##Get the CenterID using PSCID
	$query = "SELECT c.CenterID,p.MRI_alias FROM candidate c JOIN
	psc p on p.CenterID=c.CenterID  WHERE c.PSCID = '$PSCID'";

        $sth = $${dbhr}->prepare($query);
	$sth->execute();
	if ( $sth->rows > 0) {
            my $row = $sth->fetchrow_hashref();
	    return ($row->{'MRI_alias'},$row->{'CenterID'});
	}
    }  

    return ("UNKN", 0);
}

=pod

=head3 compute_hash($file_ref)

Semi-intelligently generates a hash (MD5 digest) for the NeuroDB::File object
referenced by C<$file_ref>.

INPUT: file hashref

RETURNS: the generated MD5 hash

=cut

sub compute_hash {
    my ($file_ref) = @_;
    my $file = $$file_ref;

    # open the file
    use Digest::MD5;
    my $filename = $file->getFileDatum('File');
    my $fileType = $file->getFileDatum('FileType');
    open FILE, "minctoraw -nonormalize $filename |" if $fileType eq 'mnc';
    open FILE, "<$filename" unless $fileType eq 'mnc';

    # add the file data to the digest
    my $ctx = Digest::MD5->new;
    $ctx->addfile(*FILE);

    # add some minc header fields that we care about to the digest
    if($fileType eq 'mnc') {
	$ctx->add($file->getParameter('patient:full_name'));          # PatientName
	$ctx->add($file->getParameter('study:start_time'));           # StudyDateTime
	$ctx->add($file->getParameter('patient:identification'));     # PatientID
    $ctx->add($file->getParameter('patient:sex'));                # Patient Sex
    $ctx->add($file->getParameter('patient:age'));                # Patient Age
	$ctx->add($file->getParameter('patient:birthdate'));          # Patient DOB
	$ctx->add($file->getParameter('study_instance_uid'));         # StudyInstanceUID
	$ctx->add($file->getParameter('series_description'));         # SeriesDescription
    $ctx->add($file->getParameter('processing:intergradient_rejected')); 
    # processing:intergradient_rejected minc field is the only field
    # separating a noRegQCedDTI and a QCedDTI minc file.
    }

    # finally generate the hex digest
    my $digest = $ctx->hexdigest;

    close FILE;
    return $digest;
}

=pod

=head3 is_unique_hash($file_ref)

Determines if the file is unique using the hash (MD5 digest) from the
NeuroDB::File object referenced by C<$file_ref>.

INPUT: file hashref

RETURNS: 1 if the file is unique (or if hashes are not being tracked) or 0
otherwise.

=cut

sub is_unique_hash {
    my ($file_ref) = @_;
    my $file = $$file_ref;
    my $dbhr = $file->getDatabaseHandleRef();
    
    my $hash = $file->getParameter('md5hash');
    my $hashParameterTypeID = $file->getParameterTypeID('md5hash');

    # breaking gracefully (all files will be kept, basically) if we aren't tracking hashes...
    return 1 unless defined $hashParameterTypeID;

    my $sth = $${dbhr}->prepare("SELECT count(*) FROM parameter_file WHERE ParameterTypeID=$hashParameterTypeID AND Value='$hash'");
    $sth->execute();

    my @res = $sth->fetchrow_array();
    
    return 0 if $res[0] > 0;
    return 1;
}

=pod

=head3 make_pics($file_ref, $data_dir, $dest_dir, $horizontalPics)

Generates check pics for the Imaging Browser module for the C<NeuroDB::File>
object referenced by C<$file_ref>.

INPUTS:
  - $file_ref      : file hash ref
  - $data_dir      : data directory (C</data/$PROJECT/data> typically)
  - $dest_dir      : destination directory (C</data/$PROJECT/data/pic>
                     typically)
  - $horizontalPics: boolean, whether to create horizontal pics (1) or not (0)

RETURNS: 1 if the pic was generated or 0 otherwise.

=cut

sub make_pics {
    my ($fileref, $data_dir, $dest_dir, $horizontalPics, $db) = @_;
    my $file = $$fileref;
    my $dbhr = $file->getDatabaseHandleRef();
    
    my $sth = $${dbhr}->prepare("SELECT CandID, Visit_label FROM session WHERE ID=".$file->getFileDatum('SessionID'));
    $sth->execute();
    my $rowhr = $sth->fetchrow_hashref();
    
    my $acquisitionProtocol = scan_type_id_to_text($file->getFileDatum('AcquisitionProtocolID'), $db);
    my $minc = $data_dir . '/' . $file->getFileDatum('File');
    my $mincbase = basename($minc);
    $mincbase =~ s/\.mnc(\.gz)?$//;

    my $pic = $dest_dir . '/' . $rowhr->{'CandID'};
    unless (-e $pic) { system("mkdir -p -m 770 $pic") == 0 or return 0; }
    my $tmpdir = tempdir( CLEANUP => 1 );

    # if the file has a fileid, add that to the filename
    my $fileID = $file->getFileDatum('FileID');
    $mincbase .= "_$fileID" if defined $fileID;

    my $check_pic_filename = $mincbase."_check.jpg";
    my $do_horizontal = "";
    $do_horizontal = "-horizontal" if $horizontalPics;
    my $cmd = "$FindBin::Bin/bin/mincpik -triplanar $do_horizontal $minc MIFF:- | convert -box black -font Courier -pointsize 12 -stroke white -draw 'text 10,15 \"$rowhr->{'CandID'}.$rowhr->{'Visit_label'}.$acquisitionProtocol\"' MIFF:- $pic/$check_pic_filename";
    `$cmd`;
    # update mri table
    $file->setParameter('check_pic_filename', $rowhr->{'CandID'}.'/'.$check_pic_filename);
    return 1;
}

=pod

=head3 make_jiv($file_ref, $data_dir, $dest_dir)

Generates JIV data for the Imaging Browser module for the C<NeuroDB::File>
object referenced by C<$file_ref>.

INPUTS:
  - $file_ref      : file hash ref
  - $data_dir      : data directory (C</data/$PROJECT/data> typically)
  - $dest_dir      : destination directory (C</data/$PROJECT/data/jiv>
                     typically)

RETURNS: 1 if the JIV data was generated or 0 otherwise.

=cut

sub make_jiv {
    my ($fileref, $data_dir, $dest_dir) = @_;
    my $file = $$fileref;
    my $dbhr = $file->getDatabaseHandleRef();

    my $sth = $${dbhr}->prepare("SELECT CandID FROM session WHERE ID=".$file->getFileDatum('SessionID'));
    $sth->execute();
    
    my $rowhr = $sth->fetchrow_hashref();
    my $minc = $data_dir . '/' . $file->getFileDatum('File');
    my $jiv = $dest_dir . '/' . $rowhr->{'CandID'};

    # generate jiv into temp dir
    my $tempdir = tempdir(CLEANUP=>1);
    `$FindBin::Bin/bin/minc2jiv.pl -quiet -force -clobber -output_path $tempdir $minc`;

    # rename jiv files to add fileid
    opendir(DIR, $tempdir);
    @files = grep { -f "$tempdir/$_" } readdir(DIR);
    closedir DIR;

    my $fileID = $file->getFileDatum('FileID');
    if(defined($fileID)) {
        foreach my $filename (@files) {
            my ($newbase,undef,$newsuffix) = fileparse($filename,qw{.header .raw_byte.gz});
            $newbase .= "_$fileID";
            
            `mv $tempdir/$filename $tempdir/$newbase$newsuffix`;
        }
    }

    # relocate jiv files to jiv destination dir
    unless (-e $jiv) { system("mkdir -p -m 770 $jiv"); return 0 unless -e $jiv; }
    `mv $tempdir/* $jiv/`;

    # update mri table
    $file->setParameter('jiv_path', $rowhr->{'CandID'});
    return 1;
}

=pod

=head3 make_nii($fileref, $data_dir)

Creates NIfTI files associated with MINC files and append its path to the
parameter_file table using the parameter_type "check_nii_filename".

INPUTS: file hashref and data directory (typically C</data/project/data>)

=cut

sub make_nii {
    my ($fileref, $data_dir)  = @_;
   
    # Get MINC filename and NIfTI filename
    my $file = $$fileref;
    my $minc  = $file->getFileDatum('File');
    my $nifti = $minc;
    $nifti    =~ s/mnc$/nii/g;

    #  mnc2nii command
    my $m2n_cmd = "mnc2nii -nii -quiet " .
                    $data_dir . "/" . $minc . " " .
                    $data_dir . "/" . $nifti;
    system($m2n_cmd);

    # update mri table (parameter_file table)
    $file->setParameter('check_nii_filename', $nifti);
}

=pod

=head3 make_minc_pics($dbhr, $TarchiveSource, $profile, $minFileID, ...)

Creates pics associated with MINC files.

INPUTS:
  - $dbhr          : database handle reference
  - $TarchiveSource: tarchiveID of the DICOM study
  - $profile       : the profile (typically named C<prod>)
  - $minFileID     : smaller FileID to be used to run C<mass_pic.pl>
  - $debug         : boolean, whether in debug mode (1) or not (0)
  - $verbose       : boolean, whether in verbose mode (1) or not (0)

=cut

sub make_minc_pics {
    my ($dbhr, $TarchiveSource, $profile, $minFileID, $debug, $verbose) = @_;
    my $where = "WHERE TarchiveSource = ? ";
    my $query = "SELECT Min(FileID) AS min, Max(FileID) as max FROM files ";
    $query    = $query . $where;
    if ($debug) {		
        print $query . "\n";		
    }
    my $sth   = $${dbhr}->prepare($query);
    $sth->execute($TarchiveSource);
    print "TarchiveSource is " . $TarchiveSource . "\n";

    my $script = undef;
    my $output = undef;
    my @row = $sth->fetchrow_array();
    if (@row) {
        $script = "mass_pic.pl -minFileID $row[$minFileID] -maxFileID $row[1] ".
                     "-profile $profile";
        if ($verbose) {		
            $script .= " -verbose";		
	}

        ############################################################
        ## Note: system call returns the process ID ################
        ## To get the actual exit value, shift right by eight as ###
        ## done below ##############################################
        ############################################################
        $output = system($script);
        $output = $output >> 8;
    }
}

=pod

=head3 DICOMDateToUnixTimestamp($dicomDate>

Converts a DICOM date field (YYYYMMDD) into a unix timestamp.

INPUT: DICOM date to convert

RETURNS: a unix timestamp (integer) or 0 if something went wrong

=cut

sub DICOMDateToUnixTimestamp {
    my ($dicomDate) = @_;

    if($dicomDate =~ /(\d{4})-?(\d{2})-?(\d{2})/) {
        # generate the unix timestamp
        my $unixTime = timelocal(0, 0, 12, $3, $2, $1);

        # return the timestamp
        return $unixTime

    } else {
        # an invalid date format was passed in, so return 0
        return 0;
    }
}

=pod

=head3 lookupCandIDFromPSCID($pscid, $dbhr)

Looks up the CandID for a given PSCID.

INPUTS: candidate's PSCID, database handle reference

RETURNS: the CandID or 0 if the PSCID does not exist

=cut

sub lookupCandIDFromPSCID {
    my ($pscid, $dbhr) = @_;
    my $candid = 0;
    my $sth = $${dbhr}->prepare("SELECT CandID FROM candidate WHERE PSCID=".$${dbhr}->quote($pscid));
    $sth->execute();
    if($sth->rows > 0) {
        my @row = $sth->fetchrow_array();
        $candid = int($row[0]);
    }
    return $candid;
}

sub my_trim {
	my ($str) = @_;
	$str =~ s/^\s+//;
	$str =~ s/\s+$//;
	return $str;
}


1;

__END__


=pod

=head1 TO DO

Nothing planned.

=head1 BUGS

None reported.

=head1 COPYRIGHT AND LICENSE

Copyright (c) 2003-2004 by Jonathan Harlap, McConnell Brain Imaging Centre,
Montreal Neurological Institute, McGill University.

License: GPLv3

=head1 AUTHORS

Jonathan Harlap <jharlap@bic.mni.mcgill.ca>,
LORIS community <loris.info@mcin.ca>  
and McGill Centre for Integrative Neuroscience
=cut    <|MERGE_RESOLUTION|>--- conflicted
+++ resolved
@@ -449,11 +449,7 @@
 
 =pod
 
-<<<<<<< HEAD
-B<identify_scan_db( C<$center_name>, C<$objective>, C<$fileref>, C<$dbhr>, C<$db> )>
-=======
 =head3 identify_scan_db($center_name, $objective, $fileref, $dbhr)
->>>>>>> 18a5d2f3
 
 Determines the type of the scan described by MINC headers based on
 C<mri_protocol> table in the database.
@@ -702,11 +698,7 @@
 
 =pod
 
-<<<<<<< HEAD
-B<scan_type_id_to_text( C<$ID>, C<$db> )>
-=======
 =head3 scan_type_id_to_text($typeID, $dbhr)
->>>>>>> 18a5d2f3
 
 Determines the type of the scan identified by its scan type ID.
 
@@ -742,13 +734,9 @@
 
 =pod
 
-<<<<<<< HEAD
-B<scan_type_text_to_id( C<$type>, C<$db> )>
-=======
 =head3 scan_type_text_to_id($type, $dbhr)
 
 Determines the type of the scan identified by scan type.
->>>>>>> 18a5d2f3
 
 INPUTS: scan type and database handle reference
 
