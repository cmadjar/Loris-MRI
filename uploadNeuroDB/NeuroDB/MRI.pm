--- conflicted
+++ resolved
@@ -500,24 +500,6 @@
             print "\n";
         }
         
-<<<<<<< HEAD
-        if(($sd_regex && ($series_description =~ /$sd_regex/i)) ||
-           ((!$rowref->{'TR_range'} || &in_range($tr, $rowref->{'TR_range'}))
-	    && (!$rowref->{'TE_range'} || &in_range($te, $rowref->{'TE_range'}))
-	    && (!$rowref->{'TI_range'} || &in_range($ti, $rowref->{'TI_range'}))
-	    && (!$rowref->{'slice_thickness_range'} || &in_range($slice_thickness, $rowref->{'slice_thickness_range'}))
-	    
-	    && (!$rowref->{'xspace_range'} || &in_range($xspace, $rowref->{'xspace_range'}))
-	    && (!$rowref->{'yspace_range'} || &in_range($yspace, $rowref->{'yspace_range'}))
-	    && (!$rowref->{'zspace_range'} || &in_range($zspace, $rowref->{'zspace_range'}))
-	    
-	    && (!$rowref->{'xstep_range'} || &in_range($xstep, $rowref->{'xstep_range'}))
-	    && (!$rowref->{'ystep_range'} || &in_range($ystep, $rowref->{'ystep_range'}))
-	    && (!$rowref->{'zstep_range'} || &in_range($zstep, $rowref->{'zstep_range'}))
-	    && (!$rowref->{'time_range'} || &in_range($time, $rowref->{'time_range'})))) {
-            return &scan_type_id_to_text($rowref->{'Scan_type'}, $dbhr);
-      }
-=======
 	if ($sd_regex) {
             if ($series_description =~ /$sd_regex/i) {
                 return &scan_type_id_to_text($rowref->{'Scan_type'}, $dbhr);
@@ -540,7 +522,6 @@
                     return &scan_type_id_to_text($rowref->{'Scan_type'}, $dbhr);
             }
         }
->>>>>>> 3f59811c
     }
 
     # if we got here, we're really clueless...
