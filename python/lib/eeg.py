--- conflicted
+++ resolved
@@ -14,11 +14,8 @@
 from lib.database_lib.physiologicalannotationfile    import PhysiologicalAnnotationFile
 from lib.database_lib.physiologicalannotationarchive import PhysiologicalAnnotationArchive
 from lib.database_lib.physiologicalannotationrel     import PhysiologicalAnnotationRel
-<<<<<<< HEAD
 from lib.database_lib.physiologicaleventfile         import PhysiologicalEventFile
 from lib.database_lib.physiologicaleventarchive      import PhysiologicalEventArchive
-=======
->>>>>>> 25d9fb65
 from lib.database_lib.config import Config
 
 __license__ = "GPLv3"
@@ -149,13 +146,8 @@
                     "SELECT CohortID FROM cohort WHERE title = %s",
                     [row['cohort'], ]
                 )
-<<<<<<< HEAD
                 if len(cohort_info) > 0:
                     self.cohort_id = cohort_info[0]['CohortID']
-=======
-                if len(subproject_info) > 0:
-                    self.subproject_id = subproject_info[0]['SubprojectID']
->>>>>>> 25d9fb65
             break
 
         self.session_id      = self.get_loris_session_id()
@@ -601,30 +593,10 @@
             print(message)
             return None
         else:
-<<<<<<< HEAD
             # maybe several electrode files
             for electrode_file in electrode_files:
                 result = physiological.grep_electrode_from_physiological_file_id(
                     physiological_file_id
-=======
-            result = physiological.grep_electrode_from_physiological_file_id(
-                physiological_file_id
-            )
-            electrode_path = result[0]['FilePath'] if result else None
-            electrode_data = utilities.read_tsv_file(electrode_file.path)
-            if not result:
-                electrode_path = electrode_file.path.replace(self.data_dir, '')
-                if self.loris_bids_root_dir:
-                    # copy the electrode file to the LORIS BIDS import directory
-                    electrode_path = self.copy_file_to_loris_bids_dir(
-                        electrode_file.path, derivatives
-                    )
-                # get the blake2b hash of the electrode file
-                blake2 = utilities.compute_blake2b_hash(electrode_file.path)
-                # insert the electrode data in the database
-                physiological.insert_electrode_file(
-                    electrode_data, electrode_path, physiological_file_id, blake2
->>>>>>> 25d9fb65
                 )
                 if not result:
                     electrode_data = utilities.read_tsv_file(electrode_file.path)
@@ -788,7 +760,6 @@
             event_paths = physiological_event_file_obj.grep_event_paths_from_physiological_file_id(
                 physiological_file_id
             )
-<<<<<<< HEAD
 
             if not event_paths:
                 event_paths = []
@@ -801,17 +772,6 @@
                         event_data_file.path, derivatives
                     )
 
-=======
-            event_path = result[0]['FilePath'] if result else None
-            if not result:
-                event_data = utilities.read_tsv_file(event_file.path)
-                event_path = event_file.path.replace(self.data_dir, '')
-                if self.loris_bids_root_dir:
-                    # copy the event file to the LORIS BIDS import directory
-                    event_path = self.copy_file_to_loris_bids_dir(
-                        event_file.path, derivatives
-                    )
->>>>>>> 25d9fb65
                 # get the blake2b hash of the task events file
                 blake2 = utilities.compute_blake2b_hash(event_data_file.path)
 
@@ -1133,7 +1093,6 @@
                 return
 
         (archive_rel_name, archive_full_path) = self.create_archive(files_to_archive, archive_rel_name)
-<<<<<<< HEAD
 
         # insert the archive into the physiological_annotation_archive table
         blake2 = utilities.compute_blake2b_hash(archive_full_path)
@@ -1187,14 +1146,11 @@
         # insert the archive into the physiological_annotation_archive table
         blake2 = utilities.compute_blake2b_hash(archive_full_path)
         physiological_event_archive_obj.insert(eeg_file_id, blake2, archive_rel_name)
-        
-=======
 
         # insert the archive into the physiological_annotation_archive table
         blake2 = utilities.compute_blake2b_hash(archive_full_path)
         physiological_annotation_archive_obj.insert(eeg_file_id, blake2, archive_rel_name)
 
->>>>>>> 25d9fb65
     def create_archive(self, files_to_archive, archive_rel_name):
         # create the archive file
         package_path = self.config_db_obj.get_config("prePackagedDownloadPath")
