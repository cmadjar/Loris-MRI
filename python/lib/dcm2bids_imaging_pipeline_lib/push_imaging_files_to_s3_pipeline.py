import os
import re
import sys

import lib.exitcode
import lib.utilities
from lib.dcm2bids_imaging_pipeline_lib.base_pipeline import BasePipeline

__license__ = "GPLv3"


class PushImagingFilesToS3Pipeline(BasePipeline):
    """
    Pipeline that extends the BasePipeline class and pushes the data onto an S3 bucket, change the path locations
    to the S3 URLs and remove the files on the filesystem once done.

    Functions that starts with _ are functions specific to the PushToS3Pipeline class.
    """

    def __init__(self, loris_getopt_obj, script_name):
        """
        Initiate the PushImagingFilesToS3Pipeline class and runs the different steps required to push the data to S3 and
        update the file paths in the database.

        :param loris_getopt_obj: the LorisGetOpt object with getopt values provided to the pipeline
         :type loris_getopt_obj: LorisGetOpt obj
        :param script_name: name of the script calling this class
         :type script_name: str
        """

        super().__init__(loris_getopt_obj, script_name)
        self.tarchive_id = self.dicom_archive_obj.tarchive_info_dict["TarchiveID"]

        # ---------------------------------------------------------------------------------------------
        # Set 'Inserting' flag to 1 in mri_upload
        # ---------------------------------------------------------------------------------------------
        self.imaging_upload_obj.update_mri_upload(upload_id=self.upload_id, fields=('Inserting',), values=('1',))

        # ---------------------------------------------------------------------------------------------
        # Get S3 object from loris_getopt object
        # ---------------------------------------------------------------------------------------------
        self.s3_obj = self.loris_getopt_obj.s3_obj
<<<<<<< HEAD
=======
        if not self.s3_obj:
            message = "[ERROR   ] S3 configs not configured properly"
            self.log_error_and_exit(message, lib.exitcode.S3_SETTINGS_FAILURE, is_error="Y", is_verbose="N")
>>>>>>> b5eff4d7

        # ---------------------------------------------------------------------------------------------
        # Get all the files from files, parameter_file and violation tables
        # ---------------------------------------------------------------------------------------------
        self.files_to_push_list = []
        self._get_files_to_push_list()

        # ---------------------------------------------------------------------------------------------
        # Upload files to S3
        # ---------------------------------------------------------------------------------------------
        self._upload_files_to_s3()

        # ---------------------------------------------------------------------------------------------
        # Update table file paths and delete file from file system
        # ---------------------------------------------------------------------------------------------
        for file_info in self.files_to_push_list:
            rel_path = file_info["original_file_path_field_value"]
            full_path = os.path.join(self.data_dir, rel_path)
            if self.s3_obj.check_if_file_key_exists_in_bucket(rel_path):
                self._update_database_tables_with_s3_path(file_info)
                print(f"Deletion of {rel_path} on the local file system")
                if os.path.isfile(full_path):
                    # if mri_violations is warning, the file might already have been deleted
                    os.remove(full_path)

        self._clean_up_empty_folders()
        self.imaging_upload_obj.update_mri_upload(upload_id=self.upload_id, fields=('Inserting',), values=('0',))
        sys.exit(lib.exitcode.SUCCESS)

    def _get_files_to_push_list(self):
        """
        Get the list of files that need to be pushed to S3 from the database tables.
        """

        # Get files in the files table
        self._get_list_of_files_from_files()

        # Get files in the parameter_file table
        self._get_list_of_files_from_parameter_file()

        # Get list of files in mri_protocol_violated_scans table
        self._get_list_of_files_from_mri_protocol_violated_scans()

        # Get list of files in mri_violations_log
        self._get_list_of_files_from_mri_violations_log()

    def _get_list_of_files_from_files(self):
        """
        Get the list of files associated to the TarchiveID present in the files table.
        """

        file_entries = self.imaging_obj.files_db_obj.get_files_inserted_for_tarchive_id(self.tarchive_id)
        for file in file_entries:
            if file['File'].startswith('s3://'):
                # skip since file already pushed to S3
                continue
            self.files_to_push_list.append({
                "table_name": "files",
                "id_field_name": "FileID",
                "id_field_value": file["FileID"],
                "file_path_field_name": "File",
                "original_file_path_field_value": file["File"]
            })

    def _get_list_of_files_from_parameter_file(self):
        """
        Get the list of files associated to the TarchiveID present in the parameter_file table.
        """

        file_ids = [v["id_field_value"] for v in self.files_to_push_list] if self.files_to_push_list else []

        files_info = []
        for file_id in file_ids:
            files_info.extend(self.imaging_obj.get_bids_files_info_from_parameter_file_for_file_id(file_id))
            pic_entry_dict = self.imaging_obj.grep_parameter_value_from_file_id_and_parameter_name(
                file_id, "check_pic_filename"
            )
            if pic_entry_dict:
                # for the pic, we need to add the pic/ subdir to the Value
                # otherwise, it will not be found on the filesystem
                pic_entry_dict["Value"] = "pic/" + pic_entry_dict["Value"]

            files_info.extend([pic_entry_dict])

        for file_entry in files_info:
            if not file_entry:
                continue
            self.files_to_push_list.append({
                "table_name": "parameter_file",
                "id_field_name": "ParameterFileID",
                "id_field_value": file_entry["ParameterFileID"],
                "file_path_field_name": "Value",
                "original_file_path_field_value": file_entry["Value"]
            })

    def _get_list_of_files_from_mri_protocol_violated_scans(self):
        """
        Get the list of files associated to the TarchiveID present in the mri_protocol_violated_scans table.
        Will also return the JSON, BVAL and BVEC files associated to protocol violated scan.
        """

        entries = self.imaging_obj.mri_prot_viol_scan_db_obj.get_protocol_violations_for_tarchive_id(self.tarchive_id)
        for entry in entries:
            if entry['minc_location'].startswith('s3://'):
                # skip since file already pushed to S3
                continue
            if not os.path.exists(os.path.join(self.data_dir, entry['minc_location'])):
                # violation has been rerun or moved
                continue
            self.files_to_push_list.append({
                "table_name": "mri_protocol_violated_scans",
                "id_field_name": "ID",
                "id_field_value": entry["ID"],
                "file_path_field_name": "minc_location",
                "original_file_path_field_value": entry["minc_location"]
            })
            self._get_violations_extra_bids_files(entry["minc_location"])

    def _get_list_of_files_from_mri_violations_log(self):
        """
        Get the list of files associated to the TarchiveID present in the mri_violations_log table.
        Will also return the JSON, BVAL and BVEC files associated to exclude violations. (Warning
        violations are also stored in the files table and BIDS related file already queried from
        parameter_file).
        """

        exclude_entries = self.imaging_obj.mri_viol_log_db_obj.get_violations_for_tarchive_id(
            self.tarchive_id, "exclude"
        )
        warning_entries = self.imaging_obj.mri_viol_log_db_obj.get_violations_for_tarchive_id(
            self.tarchive_id, "warning"
        )

        for entry in exclude_entries + warning_entries:
            if entry['MincFile'].startswith('s3://'):
                # skip since file already pushed to S3
                continue
            if not os.path.exists(os.path.join(self.data_dir, entry['MincFile'])):
                # violation has been rerun or moved
                continue
            self.files_to_push_list.append({
                "table_name": "mri_violations_log",
                "id_field_name": "LogID",
                "id_field_value": entry["LogID"],
                "file_path_field_name": "MincFile",
                "original_file_path_field_value": entry["MincFile"]
            })
            if entry["Severity"] == "exclude":
                self._get_violations_extra_bids_files(entry["MincFile"])

    def _get_violations_extra_bids_files(self, nifti_file_path):
        """
        Determine the extra BIDS file paths for violations that will need to be pushed to S3
        (those are not stored in the database).

        :param nifti_file_path: path to the NIfTI file
         :type nifti_file_path: str
        """

        extra_files_list = [
            re.sub(r"\.nii(\.gz)?$", '.json', nifti_file_path),
            re.sub(r"\.nii(\.gz)?$", '.bval', nifti_file_path),
            re.sub(r"\.nii(\.gz)?$", '.bvec', nifti_file_path)
        ]

        for extra_file_path in extra_files_list:
            if os.path.isfile(os.path.join(self.data_dir, extra_file_path)):
                self.files_to_push_list.append({
                    "table_name": None,
                    "original_file_path_field_value": extra_file_path
                })

    def _upload_files_to_s3(self):
        """
        Loop through the list of files to push to S3 and upload them to the S3 bucket.
        """

        for file in self.files_to_push_list:
            file_full_path = os.path.join(self.data_dir, file["original_file_path_field_value"])
            s3_path = file["original_file_path_field_value"]
            file["s3_link"] = "/".join(["s3:/", self.s3_obj.bucket_name, s3_path])

            self.s3_obj.upload_file(file_full_path, file["s3_link"])

    def _update_database_tables_with_s3_path(self, file_info):
        """
        Update the database tables with the new S3 path for the files that were pushed to the bucket.

        :param file_info: dictionary with the table row information for the file to update
         :type file_info: dict
        """

        table_name = file_info["table_name"]
        s3_link = file_info["s3_link"]
        entry_id = file_info["id_field_value"] if "id_field_value" in file_info.keys() else None
        field_to_update = file_info["file_path_field_name"] if "file_path_field_name" in file_info.keys() else None

        if not table_name:
            # for extra JSON, BVAL and BVEC files in violation tables that are not registered in DB for now
            return
        elif table_name == "parameter_file":
            print(f"UPDATING TABLE {table_name} with link {s3_link}")
            self.imaging_obj.param_file_db_obj.update_parameter_file(s3_link, entry_id)
        elif table_name == "files":
            self.imaging_obj.files_db_obj.update_files(entry_id, (field_to_update,), (s3_link,))
        elif table_name == "mri_protocol_violated_scans":
            self.imaging_obj.mri_prot_viol_scan_db_obj.update_protocol_violated_scans(
                entry_id, (field_to_update,), (s3_link,)
            )
        elif table_name == "mri_violations_log":
            self.imaging_obj.mri_viol_log_db_obj.update_violations_log(entry_id, (field_to_update,), (s3_link,))

    def _clean_up_empty_folders(self):
        """
        Remove empty folders from the file system.
        """

        # remove empty folders from file system
        print("Cleaning up empty folders")
        cand_id = self.subject_id_dict["CandID"]
        bids_cand_id = f"sub-{cand_id}"
        lib.utilities.remove_empty_folders(os.path.join(self.data_dir, "assembly_bids", bids_cand_id))
        lib.utilities.remove_empty_folders(os.path.join(self.data_dir, "pic", cand_id))
        lib.utilities.remove_empty_folders(os.path.join(self.data_dir, "trashbin"))<|MERGE_RESOLUTION|>--- conflicted
+++ resolved
@@ -40,12 +40,9 @@
         # Get S3 object from loris_getopt object
         # ---------------------------------------------------------------------------------------------
         self.s3_obj = self.loris_getopt_obj.s3_obj
-<<<<<<< HEAD
-=======
         if not self.s3_obj:
             message = "[ERROR   ] S3 configs not configured properly"
             self.log_error_and_exit(message, lib.exitcode.S3_SETTINGS_FAILURE, is_error="Y", is_verbose="N")
->>>>>>> b5eff4d7
 
         # ---------------------------------------------------------------------------------------------
         # Get all the files from files, parameter_file and violation tables
