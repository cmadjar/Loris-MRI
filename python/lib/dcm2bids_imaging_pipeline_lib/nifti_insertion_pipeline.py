import datetime
import getpass
import hashlib
import json
import lib.exitcode
import os
import re
import subprocess
import sys

from lib.dcm2bids_imaging_pipeline_lib.base_pipeline import BasePipeline
from pyblake2 import blake2b

__license__ = "GPLv3"


class NiftiInsertionPipeline(BasePipeline):
    """
    Pipeline that extends the BasePipeline class to add some specific NIfTI insertion processes
    such as protocol identification and registration into the proper imaging tables.

    Functions that starts with _ are functions specific to the NiftiInsertionPipeline class.
    """

    def __init__(self, loris_getopt_obj, script_name):
        """
        Initiate the NiftiInsertionPipeline class and runs the different steps required to insert a
        NIfTI file with BIDS associated files into the imaging tables.
        It will run the protocol identification and inserts the NIfTI file into the files tables if the
        protocol was identified. Otherwise, scan will be recorded in mri_protocol_violated_scans or
        mri_violations_log table depending on the violation.

        :param loris_getopt_obj: the LorisGetOpt object with getopt values provided to the pipeline
         :type loris_getopt_obj: LorisGetOpt obj
        :param script_name: name of the script calling this class
         :type script_name: str
        """
        super().__init__(loris_getopt_obj, script_name)
        self.nifti_path = self.options_dict["nifti_path"]["value"]
        self.nifti_s3_url = self.options_dict["nifti_path"]["s3_url"] \
            if 's3_url' in self.options_dict["nifti_path"].keys() else None
        self.nifti_blake2 = blake2b(self.nifti_path.encode('utf-8')).hexdigest()
        self.nifti_md5 = hashlib.md5(self.nifti_path.encode()).hexdigest()
        self.json_path = self.options_dict["json_path"]["value"]
        self.json_blake2 = blake2b(self.json_path.encode('utf-8')).hexdigest() if self.json_path else None
        self.bval_path = self.options_dict["bval_path"]["value"]
        self.bval_blake2 = blake2b(self.bval_path.encode('utf-8')).hexdigest() if self.bval_path else None
        self.bvec_path = self.options_dict["bvec_path"]["value"]
        self.bvec_blake2 = blake2b(self.bvec_path.encode('utf-8')).hexdigest() if self.bval_path else None
        self.json_md5 = hashlib.md5(self.json_path.encode()).hexdigest()
        self.loris_scan_type = self.options_dict["loris_scan_type"]["value"]
        self.bypass_extra_checks = self.options_dict["bypass_extra_checks"]["value"]

        # ---------------------------------------------------------------------------------------------
        # Set 'Inserting' flag to 1 in mri_upload
        # ---------------------------------------------------------------------------------------------
        self.imaging_upload_obj.update_mri_upload(upload_id=self.upload_id, fields=('Inserting',), values=('1',))

        # ---------------------------------------------------------------------------------------------
        # Get S3 object from loris_getopt object
        # ---------------------------------------------------------------------------------------------
        self.s3_obj = self.loris_getopt_obj.s3_obj

        # ---------------------------------------------------------------------------------------------
        # Check the mri_upload table to see if the DICOM archive has been validated
        # ---------------------------------------------------------------------------------------------
        self.check_if_tarchive_validated_in_db()

        # ---------------------------------------------------------------------------------------------
        # Load the JSON file object with scan parameters if a JSON file was provided
        # ---------------------------------------------------------------------------------------------
        self.json_file_dict = self._load_json_sidecar_file()
        self._add_step_and_space_params_to_json_file_dict()

        # ---------------------------------------------------------------------------------------------
        # Get the mapping dictionary between BIDS and MINC terms
        # ---------------------------------------------------------------------------------------------
        self.bids_mapping_dict = self.imaging_obj.get_bids_to_minc_terms_mapping()

        # ---------------------------------------------------------------------------------------------
        # Check that the PatientName in NIfTI and DICOMs are the same and then validate the Subject IDs
        # ---------------------------------------------------------------------------------------------
        if self.dicom_archive_obj.tarchive_info_dict.keys():
            self._validate_nifti_patient_name_with_dicom_patient_name()
            self.subject_id_dict = self.imaging_obj.determine_subject_ids(
                self.dicom_archive_obj.tarchive_info_dict, self.scanner_id
            )
        else:
            self._determine_subject_ids_based_on_json_patient_name()
        self.validate_subject_ids()
        if "CandMismatchError" in self.subject_id_dict.keys():
            self.imaging_obj.insert_mri_candidate_errors(
                self.dicom_archive_obj.tarchive_info_dict["PatientName"],
                self.dicom_archive_obj.tarchive_info_dict["TarchiveID"],
                self.json_file_dict,
                self.nifti_path,
                self.subject_id_dict["CandMismatchError"]
            )
            if self.nifti_s3_url:  # push candidate errors to S3 if provided file was on S3
                self._run_push_to_s3_pipeline()
            self.log_error_and_exit(
                self.subject_id_dict['CandMismatchError'], lib.exitcode.CANDIDATE_MISMATCH, is_error="Y", is_verbose="N"
            )

        # ---------------------------------------------------------------------------------------------
        # Verify if the image/NIfTI file was not already registered into the database
        # ---------------------------------------------------------------------------------------------
        self._check_if_nifti_file_was_already_inserted()

        # ---------------------------------------------------------------------------------------------
        # Determine/create the session the file should be linked to
        # ---------------------------------------------------------------------------------------------
        self.get_session_info()
        if not self.session_obj.session_info_dict:
            self.create_session()

        # ---------------------------------------------------------------------------------------------
        # Determine acquisition protocol (or register into mri_protocol_violated_scans and exits)
        # ---------------------------------------------------------------------------------------------
        self.scan_type_id, self.mri_protocol_group_id = self._determine_acquisition_protocol()
        if not self.loris_scan_type:
            if not self.scan_type_id:
                self._move_to_trashbin()
                self._register_protocol_violated_scan()
                if self.nifti_s3_url:  # push violations to S3 if provided file was on S3
                    self._run_push_to_s3_pipeline()
                message = f"{self.nifti_path}'s acquisition protocol is 'unknown'."
                self.log_error_and_exit(message, lib.exitcode.UNKNOWN_PROTOCOL, is_error="Y", is_verbose="N")
            else:
                self.loris_scan_type = self.imaging_obj.get_scan_type_name_from_id(self.scan_type_id)
        else:
            self.scan_type_id = self.imaging_obj.get_scan_type_id_from_scan_type_name(self.loris_scan_type)
            if not self.scan_type_id:
                self._move_to_trashbin()
                self._register_protocol_violated_scan()
                if self.nifti_s3_url:  # push violations to S3 if provided file was on S3
                    self._run_push_to_s3_pipeline()
                message = f"{self.nifti_path}'s scan type {self.loris_scan_type} provided to run_nifti_insertion.py" \
                          f" is not a valid scan type in the database."
                self.log_error_and_exit(message, lib.exitcode.UNKNOWN_PROTOCOL, is_error="Y", is_verbose="N")

        # ---------------------------------------------------------------------------------------------
        # Determine BIDS scan type info based on scan_type_id
        # ---------------------------------------------------------------------------------------------
        self.bids_categories_dict = self.imaging_obj.get_bids_categories_mapping_for_scan_type_id(self.scan_type_id)
        if not self.bids_categories_dict:
            self._move_to_trashbin()
            self._register_protocol_violated_scan()
            if self.nifti_s3_url:  # push violations to S3 if provided file was on S3
                self._run_push_to_s3_pipeline()
            message = f"Scan type {self.loris_scan_type} does not have BIDS tables set up."
            self.log_error_and_exit(message, lib.exitcode.UNKNOWN_PROTOCOL, is_error="Y", is_verbose="N")

        # ---------------------------------------------------------------------------------------------
        # Run extra file checks to determine possible protocol violations
        # ---------------------------------------------------------------------------------------------
        self.warning_violations_list = []
        self.exclude_violations_list = []
        if not self.bypass_extra_checks:
            self.violations_summary = self.imaging_obj.run_extra_file_checks(
                self.session_obj.session_info_dict['ProjectID'],
                self.session_obj.session_info_dict['CohortID'],
                self.session_obj.session_info_dict['Visit_label'],
                self.scan_type_id,
                self.json_file_dict
            )
            self.warning_violations_list = self.violations_summary['warning']
            self.exclude_violations_list = self.violations_summary['exclude']

        # ---------------------------------------------------------------------------------------------
        # Register files in the proper tables
        # ---------------------------------------------------------------------------------------------
        if self.exclude_violations_list:
            self._move_to_trashbin()
            self._register_violations_log(self.exclude_violations_list, self.trashbin_nifti_rel_path)
            self._register_violations_log(self.warning_violations_list, self.trashbin_nifti_rel_path)
            if self.nifti_s3_url:  # push violations to S3 if provided file was on S3
                self._run_push_to_s3_pipeline()
            message = f"{self.nifti_path} violates exclusionary checks listed in mri_protocol_checks. " \
                      f"  List of violations are: {self.exclude_violations_list}"
            self.log_error_and_exit(message, lib.exitcode.UNKNOWN_PROTOCOL, is_error="Y", is_verbose="N")
        else:
            self._move_to_assembly_and_insert_file_info()

        # ---------------------------------------------------------------------------------------------
        # Create the pic images
        # ---------------------------------------------------------------------------------------------
        self._create_pic_image()

        # ---------------------------------------------------------------------------------------------
        # Remove the tmp directory from the file system
        # ---------------------------------------------------------------------------------------------
        self.remove_tmp_dir()

        # ---------------------------------------------------------------------------------------------
        # Push inserted images to S3 if they were downloaded from S3
        # ---------------------------------------------------------------------------------------------
        if self.nifti_s3_url:
            self._run_push_to_s3_pipeline()

        # ---------------------------------------------------------------------------------------------
        # If we get there, the insertion was complete and successful
        # ---------------------------------------------------------------------------------------------
        self.imaging_upload_obj.update_mri_upload(upload_id=self.upload_id, fields=('Inserting',), values=('0',))
        sys.exit(lib.exitcode.SUCCESS)

    def _load_json_sidecar_file(self):
        """
        Loads the JSON file content into a dictionary.

        Note: if no JSON file was provided to the pipeline, the function will return an empty dictionary so that
         information to be stored in <parameter_file> will be added to the JSON dictionary later on.

        :return: dictionary with the information present in the JSON file
         :rtype: dict
        """
        json_path = self.options_dict["json_path"]["value"]

        if not json_path:
            return dict()

        with open(json_path) as json_file:
            json_data_dict = json.load(json_file)

        return json_data_dict

    def _validate_nifti_patient_name_with_dicom_patient_name(self):
        """
        This function will validate that the PatientName present in the JSON side car file is the same as the
        one present in the <tarchive> table.

        Note: if no JSON file was provided to the script or if no "PatientName" was provided in the JSON file,
        the scripts will rely solely on the PatientName present in the <tarchive> table.
        """
        tarchive_pname = self.dicom_archive_obj.tarchive_info_dict["PatientName"]
        if "PatientName" not in self.json_file_dict:
            message = "PatientName not present in the JSON file or no JSON file provided along with" \
                      "the NIfTI file. Will rely on the PatientName stored in the DICOM files"
            self.log_info(message, is_error="N", is_verbose="Y")
            return

        nifti_pname = self.json_file_dict["PatientName"]
        if tarchive_pname != nifti_pname:
            err_msg = "PatientName in DICOM and NIfTI files differ."
            self.imaging_obj.insert_mri_candidate_errors(
                nifti_pname,
                self.dicom_archive_obj.tarchive_info_dict["TarchiveID"],
                self.json_file_dict,
                self.nifti_path,
                err_msg
            )
            self.log_error_and_exit(err_msg, lib.exitcode.FILENAME_MISMATCH, is_error="Y", is_verbose="N")

    def _check_if_nifti_file_was_already_inserted(self):
        """
        Ensures that the NIfTI file was not already inserted. It checks whether there is already a file inserted into
        the files table with the same SeriesUID/EchoTime, as well as whether there is a file inserted with the same
        md5 or blake2b hash.

        Proper information will be logged into the log file, notification table and terminal.
        """

        error_msg = None
        json_keys = self.json_file_dict.keys()
        if self.json_file_dict and "SeriesInstanceUID" in json_keys and "EchoTime" in json_keys:
            # verify that a file has not already be inserted with the same SeriesUID/EchoTime combination if
            # SeriesInstanceUID and EchoTime have been set in the JSON side car file
            echo_time = self.json_file_dict["EchoTime"]
            series_uid = self.json_file_dict["SeriesInstanceUID"]
            echo_nb = self.json_file_dict["EchoNumber"] if "EchoNumber" in json_keys else None
            phase_enc_dir = self.json_file_dict["PhaseEncodingDirection"] \
                if "PhaseEncodingDirection" in json_keys else None
            match = self.imaging_obj.grep_file_info_from_series_uid_and_echo_time(
                series_uid, echo_time, phase_enc_dir, echo_nb
            )
            if match:
                error_msg = f"There is already a file registered in the files table with SeriesUID {series_uid}," \
                            f" EchoTime {echo_time}, EchoNumber {echo_nb} and PhaseEncodingDirection {phase_enc_dir}." \
                            f" The already registered file is {match['File']}"

            # If force option has been used, check that there is no matching SeriesUID/EchoTime entry in tarchive_series
            if self.force:
                tar_echo_time = echo_time * 1000
                self.dicom_archive_obj.populate_tarchive_info_dict_from_series_uid_and_echo_time(
                    series_uid, tar_echo_time
                )
                if not self.dicom_archive_obj.tarchive_info_dict:
                    error_msg = f"Found a DICOM archive containing DICOM files with the same SeriesUID ({series_uid})" \
                                f" and EchoTime ({tar_echo_time}) as the one present in the JSON side car file. " \
                                f" The DICOM archive location containing those DICOM files is " \
                                f" {self.dicom_archive_obj.tarchive_info_dict['ArchiveLocation']}. Please, rerun " \
                                f" <run_nifti_insertion.py> with either --upload_id or --tarchive_path option."

        # verify that a file with the same MD5 or blake2b hash has not already been inserted
        md5_match = self.imaging_obj.grep_file_info_from_hash(self.nifti_md5)
        blake2b_match = self.imaging_obj.grep_file_info_from_hash(self.nifti_blake2)
        if md5_match:
            error_msg = f"There is already a file registered in the files table with MD5 hash {self.nifti_md5}." \
                        f" The already registered file is {md5_match['File']}"
        elif blake2b_match:
            error_msg = f"There is already a file registered in the files table with Blake2b hash {self.nifti_blake2}."\
                        f" The already registered file is {blake2b_match['File']}"

        if error_msg:
            self.log_error_and_exit(error_msg, lib.exitcode.FILE_NOT_UNIQUE, is_error="Y", is_verbose="N")

    def _determine_subject_ids_based_on_json_patient_name(self):
        """
        Determines the subject IDs information based on the patient name information present in the JSON file.
        """

        dicom_header = self.config_db_obj.get_config('lookupCenterNameUsing')
        dicom_value = self.json_file_dict[dicom_header]

        try:
            self.subject_id_dict = self.config_file.get_subject_ids(self.db, dicom_value, None)
            self.subject_id_dict["PatientName"] = dicom_value
        except AttributeError:
            message = "Config file does not contain a get_subject_ids routine. Upload will exit now."
            self.log_error_and_exit(message, lib.exitcode.PROJECT_CUSTOMIZATION_FAILURE, is_error="Y", is_verbose="N")

        self.log_info("Determined subject IDs based on PatientName stored in JSON file", is_error="N", is_verbose="Y")

    def _determine_acquisition_protocol(self):
        """
        Determines the acquisition protocol of the NIfTI file.

        :return: identified acquisition protocol ID for the NIfTI file
         :rtype: int
        """

        nifti_name = os.path.basename(self.nifti_path)
        scan_param = self.json_file_dict

        # get scanner ID if not already figured out
        if not self.scanner_id:
            self.scanner_id = self.imaging_obj.get_scanner_id(
                self.json_file_dict['Manufacturer'],
                self.json_file_dict['SoftwareVersions'],
                self.json_file_dict['DeviceSerialNumber'],
                self.json_file_dict['ManufacturersModelName'],
                self.site_dict['CenterID'],
                self.session_obj.session_info_dict['ProjectID']
            )

        # get the list of lines in the mri_protocol table that apply to the given scan based on the protocol group
        protocols_list = self.imaging_obj.get_list_of_eligible_protocols_based_on_session_info(
            self.session_obj.session_info_dict['ProjectID'],
            self.session_obj.session_info_dict['CohortID'],
            self.session_obj.session_info_dict['CenterID'],
            self.session_obj.session_info_dict['Visit_label'],
            self.scanner_id
        )

        protocol_info = self.imaging_obj.get_acquisition_protocol_info(
            protocols_list, nifti_name, scan_param, self.loris_scan_type
        )
        self.log_info(protocol_info['error_message'], is_error="N", is_verbose="Y")

        return protocol_info['scan_type_id'], protocol_info['mri_protocol_group_id']

    def _add_step_and_space_params_to_json_file_dict(self):
        """
        Adds step and space information to the JSON file dictionary listing NIfTI file acquisition parameters.
        """
        step_params = self.imaging_obj.get_nifti_image_step_parameters(self.nifti_path)
        length_params = self.imaging_obj.get_nifti_image_length_parameters(self.nifti_path)
        self.json_file_dict['xstep'] = step_params[0]
        self.json_file_dict['ystep'] = step_params[1]
        self.json_file_dict['zstep'] = step_params[2]
        self.json_file_dict['xspace'] = length_params[0]
        self.json_file_dict['yspace'] = length_params[1]
        self.json_file_dict['zspace'] = length_params[2]
        self.json_file_dict['time'] = length_params[3] if len(length_params) == 4 else None

    def _move_to_assembly_and_insert_file_info(self):
        """
        Determines where the NIfTI file and its associated files (.json, .bval, .bvec...) will go in the assembly_bids
        directory, move the files and inserts the NIfTI file information into the files/parameter_file tables.
        If the image has 'warning' violations the violations will be inserted into the mri_violations_table as
        well and the Caveat will be set to True in the files table.
        """

        # add TaskName to the JSON file if the file's BIDS scan type subcategory contains task-*
        bids_subcategories = self.bids_categories_dict['BIDSScanTypeSubCategory']
        if self.json_path and bids_subcategories and re.match(r'task-', bids_subcategories):
            with open(self.json_path) as json_file:
                json_data = json.load(json_file)
            json_data['TaskName'] = re.search(r'task-([a-zA-Z0-9]*)', bids_subcategories).group(1)
            with open(self.json_path, 'w') as json_file:
                json_file.write(json.dumps(json_data, indent=4))

        # determine the new file paths and move the files in assembly_bids
        self.assembly_nifti_rel_path = self._determine_new_nifti_assembly_rel_path()
        self._create_destination_dir_and_move_image_files('assembly_bids')

        # register the files in the database (files and parameter_file tables)
        self.file_id = self._register_into_files_and_parameter_file(self.assembly_nifti_rel_path)
        message = f"Registered file {self.assembly_nifti_rel_path} into the files table with FileID {self.file_id}"
        self.log_info(message, is_error='N', is_verbose='Y')

        # add an entry in the violations log table if there is a warning violation associated to the file
        if self.warning_violations_list:
            message = f"Inserting warning violations related to {self.assembly_nifti_rel_path}." \
                      f"  List of violations found: {self.warning_violations_list}"
            self.log_info(message, is_error='N', is_verbose='Y')
            self._register_violations_log(self.warning_violations_list, self.assembly_nifti_rel_path)

    def _determine_new_nifti_assembly_rel_path(self):
        """
        Determines the directory and the new NIfTI name of the file that will be moved into the assembly folder.

        :return: relative path to the new NIfTI file
         :rtype: str
        """

        # determine file BIDS entity values for the file into a dictionary
        file_bids_entities_dict = {
            'sub': self.subject_id_dict['CandID'],
            'ses': self.subject_id_dict['visitLabel'],
            'run': 1
        }
        if self.bids_categories_dict['BIDSEchoNumber']:
            file_bids_entities_dict['echo'] = self.bids_categories_dict['BIDSEchoNumber']
        if self.bids_categories_dict['BIDSScanTypeSubCategory']:
            subcategories_list = self.bids_categories_dict['BIDSScanTypeSubCategory'].split('_')
            for subcategory in subcategories_list:
                key, value = subcategory.split('-')
                file_bids_entities_dict[key] = value

        # determine where the file should go
        bids_cand_id = 'sub-' + self.subject_id_dict['CandID']
        bids_visit = 'ses-' + self.subject_id_dict['visitLabel']
        bids_subfolder = self.bids_categories_dict['BIDSCategoryName']
        new_nifti_rel_dir = os.path.join('assembly_bids', bids_cand_id, bids_visit, bids_subfolder)

        # determine NIfTI file name
        new_nifti_name = self._construct_nifti_filename(file_bids_entities_dict)
        already_inserted_filenames = self.imaging_obj.get_list_of_files_already_inserted_for_session_id(
<<<<<<< HEAD
            self.dicom_archive_obj.tarchive_info_dict["SessionID"]
=======
            self.session_obj.session_info_dict['ID']
>>>>>>> b8975f7c
        )
        while new_nifti_name in already_inserted_filenames:
            file_bids_entities_dict['run'] += 1
            new_nifti_name = self._construct_nifti_filename(file_bids_entities_dict)

        return os.path.join('assembly_bids', bids_cand_id, bids_visit, bids_subfolder, new_nifti_name)

    def _construct_nifti_filename(self, file_bids_entities_dict):
        """
        Determines the name of the NIfTI file according to what is present in the bids_mri_scan_type_rel table.

        :param file_bids_entities_dict: dictionary with the BIDS entities grepped from the bids_mri_scan_type_rel table
         :type file_bids_entities_dict: str

        :return: name of the NIfTI to be inserted
         :rtype: str
        """

        # this list defined the order in which BIDS entities should appear in the filename
        bids_entity_order = (
            'sub',       # Subject
            'ses',       # Session
            'task',      # Task
            'acq',       # Acquisition
            'ce',        # Contrast Enhancing Agent
            'rec',       # Reconstruction
            'dir',       # Phase Encoding Direction
            'run',       # Run
            'mod',       # Corresponding Modality
            'echo',      # Echo
            'flip',      # Flip Angle
            'inv',       # Inversion Time
            'mt',        # Magnetization Transfer
            'part',      # Part
            'recording'  # Recording
        )

        nifti_filename = ''
        for entity in bids_entity_order:
            if entity == 'sub':
                nifti_filename += f"{entity}-{file_bids_entities_dict[entity]}"
            elif entity == "echo" and self.bids_categories_dict['BIDSScanType'] == 'magnitude':
                self.bids_categories_dict['BIDSScanType'] = f"magnitude{file_bids_entities_dict[entity]}"
            else:
                if entity in file_bids_entities_dict.keys():
                    nifti_filename += f"_{entity}-{file_bids_entities_dict[entity]}"

        # add BIDS scan type to the NIfTI filename
        nifti_filename += f"_{self.bids_categories_dict['BIDSScanType']}"

        # determine NIfTI file extension and append it to filename
        curr_nifti_path = self.nifti_path
        nifti_ext = re.search(r"\.nii(\.gz)?$", curr_nifti_path).group()
        nifti_filename += nifti_ext

        return nifti_filename

    def _move_to_trashbin(self):
        """
        Determines where the NIfTI file will go under the trashbin directory and move the file there.
        """
        self.trashbin_nifti_rel_path = os.path.join(
            'trashbin',
            re.sub(r'\.log', '', os.path.basename(self.log_obj.log_file)),
            os.path.basename(self.nifti_path)
        )
        self._create_destination_dir_and_move_image_files('trashbin')

    def _create_destination_dir_and_move_image_files(self, destination):
        """
        Create the destination directory for the files and move the NIfTI file and its associated files there.

        :param destination: destination root directory (one of 'assembly_bids' or 'trashbin')
         :type destination: str
        """
        nii_rel_path = self.assembly_nifti_rel_path if destination == 'assembly_bids' else self.trashbin_nifti_rel_path
        json_rel_path = re.sub(r"\.nii(\.gz)?$", '.json', nii_rel_path) if self.json_path else None
        bval_rel_path = re.sub(r"\.nii(\.gz)?$", '.bval', nii_rel_path) if self.bval_path else None
        bvec_rel_path = re.sub(r"\.nii(\.gz)?$", '.bvec', nii_rel_path) if self.bvec_path else None

        absolute_dir_path = os.path.join(self.data_dir, os.path.dirname(nii_rel_path))
        self.create_dir(absolute_dir_path)

        file_type_to_move_list = [
            {
                'original_file_path': self.nifti_path,
                'new_file_path': os.path.join(self.data_dir, nii_rel_path)
            }
        ]
        if self.json_path:
            file_type_to_move_list.append(
                {
                    'original_file_path': self.json_path,
                    'new_file_path': os.path.join(self.data_dir, json_rel_path)
                }
            )
        if self.bval_path:
            file_type_to_move_list.append(
                {
                    'original_file_path': self.bval_path,
                    'new_file_path': os.path.join(self.data_dir, bval_rel_path)
                }
            )
        if self.bvec_path:
            file_type_to_move_list.append(
                {
                    'original_file_path': self.bvec_path,
                    'new_file_path': os.path.join(self.data_dir, bvec_rel_path)
                }
            )

        for file_dict in file_type_to_move_list:
            original_file_path = file_dict['original_file_path']
            new_file_path = file_dict['new_file_path']

            message = f"Moving file {original_file_path} to {new_file_path}"
            self.log_info(message, is_error='N', is_verbose='Y')
            self.move_file(original_file_path, new_file_path)

        if destination == 'assembly_bids':
            self.json_file_dict['file_blake2b_hash'] = self.nifti_blake2
            if self.json_path:
                self.json_file_dict['bids_json_file'] = json_rel_path
                self.json_file_dict['bids_json_file_blake2b_hash'] = self.json_blake2
            if self.bval_path:
                self.json_file_dict['check_bval_filename'] = bval_rel_path
                self.json_file_dict['check_bval_filename_blake2b_hash'] = self.bval_blake2
            if self.bvec_path:
                self.json_file_dict['check_bvec_filename'] = bvec_rel_path
                self.json_file_dict['check_bvec_filename_blake2b_hash'] = self.bvec_blake2

    def _register_protocol_violated_scan(self):
        """
        Register a file with unknown protocol into mri_protocol_violated_scans.
        """

        patient_name = None
        if "PatientName" in self.json_file_dict.keys():
            patient_name = self.json_file_dict["PatientName"]
        elif "PatientName" in self.dicom_archive_obj.tarchive_info_dict.keys():
            patient_name = self.dicom_archive_obj.tarchive_info_dict["PatientName"]

        self.imaging_obj.insert_protocol_violated_scan(
            patient_name,
            self.subject_id_dict['CandID'],
            self.subject_id_dict['PSCID'],
            self.dicom_archive_obj.tarchive_info_dict['TarchiveID'],
            self.json_file_dict,
            self.trashbin_nifti_rel_path,
            self.mri_protocol_group_id
        )

    def _register_mri_candidate_errors(self):

        patient_name = None
        if "PatientName" in self.json_file_dict.keys():
            patient_name = self.json_file_dict["PatientName"]
        elif "PatientName" in self.dicom_archive_obj.tarchive_info_dict.keys():
            patient_name = self.dicom_archive_obj.tarchive_info_dict["PatientName"]

        self.imaging_obj.insert_mri_candidate_errors(
            patient_name
        )

    def _register_violations_log(self, violations_list, file_rel_path):
        """
        Register the list of violations into the mri_violations_log table (one row per violation
        listed in violations_list).

        :param violations_list: list of violations to be inserted into mri_violations_log
         :type violations_list: list
        :param file_rel_path: file relative path (in assembly_bids or trashbin depending on the violation's severity)
         :type file_rel_path: str
        """
        scan_param = self.json_file_dict
        phase_enc_dir = scan_param['PhaseEncodingDirection'] if 'PhaseEncodingDirection' in scan_param.keys() else None
        base_info_dict = {
            'TimeRun': datetime.datetime.now().strftime('%Y-%m-%d %H:%M:%S'),
            'SeriesUID': scan_param['SeriesInstanceUID'] if 'SeriesInstanceUID' in scan_param.keys() else None,
            'TarchiveID': self.dicom_archive_obj.tarchive_info_dict['TarchiveID'],
            'MincFile': file_rel_path,
            'PatientName': self.subject_id_dict['PatientName'],
            'CandID': self.subject_id_dict['CandID'],
            'Visit_label': self.subject_id_dict['visitLabel'],
            'Scan_type': self.scan_type_id,
            'EchoTime': scan_param['EchoTime'] if 'EchoTime' in scan_param.keys() else None,
            'EchoNumber': scan_param['EchoNumber'] if 'EchoNumber' in scan_param.keys() else None,
            'PhaseEncodingDirection': phase_enc_dir,
            'MriProtocolChecksGroupID': self.mri_protocol_group_id
        }
        for violation_dict in violations_list:
            info_to_insert_dict = base_info_dict | violation_dict
            self.imaging_obj.insert_mri_violations_log(info_to_insert_dict)

    def _register_into_files_and_parameter_file(self, nifti_rel_path):
        """
        Registers the image into files and file_parameter via the lib.imaging library.

        :param nifti_rel_path: relative path to the imaging file to use for the File column of the files table
         :type nifti_rel_path: str

        :return: file ID of the inserted image
         :rtype: int
        """

        scan_param = self.json_file_dict
        acquisition_date = None
        phase_enc_dir = scan_param['PhaseEncodingDirection'] if 'PhaseEncodingDirection' in scan_param.keys() else None
        if "AcquisitionDateTime" in scan_param.keys():
            acquisition_date = datetime.datetime.strptime(
                scan_param['AcquisitionDateTime'], '%Y-%m-%dT%H:%M:%S.%f'
            ).strftime("%Y-%m-%d")
        file_type = self.imaging_obj.determine_file_type(nifti_rel_path)
        if not file_type:
            message = f'Could not determine file type for {nifti_rel_path}. No entry found in ImagingFileTypes table'
            self.log_error_and_exit(message, lib.exitcode.SELECT_FAILURE, is_error='Y', is_verbose='N')

        files_insert_info_dict = {
            'SessionID': self.session_obj.session_info_dict['ID'],
            'File': nifti_rel_path,
            'SeriesUID': scan_param['SeriesInstanceUID'] if 'SeriesInstanceUID' in scan_param.keys() else None,
            'EchoTime': scan_param['EchoTime'] if 'EchoTime' in scan_param.keys() else None,
            'EchoNumber': scan_param['EchoNumber'] if 'EchoNumber' in scan_param.keys() else None,
            'PhaseEncodingDirection': phase_enc_dir,
            'CoordinateSpace': 'native',
            'OutputType': 'native',
            'AcquisitionProtocolID': self.scan_type_id,
            'FileType': file_type,
            'InsertedByUserID': getpass.getuser(),
            'InsertTime': datetime.datetime.now().timestamp(),
            'Caveat': 1 if self.warning_violations_list else 0,
            'TarchiveSource': self.dicom_archive_obj.tarchive_info_dict['TarchiveID'],
            'ScannerID': self.scanner_id,
            'AcquisitionDate': acquisition_date,
            'SourceFileID': None
        }
        file_id = self.imaging_obj.insert_imaging_file(files_insert_info_dict, self.json_file_dict)

        return file_id

    def _create_pic_image(self):
        """
        Creates the pic image of the NIfTI file.
        """
        file_info = {
            'cand_id': self.subject_id_dict['CandID'],
            'data_dir_path': self.data_dir,
            'file_rel_path': self.assembly_nifti_rel_path,
            'is_4D_dataset': True if self.json_file_dict['time'] else False,
            'file_id': self.file_id
        }
        pic_rel_path = self.imaging_obj.create_imaging_pic(file_info)

        self.imaging_obj.insert_parameter_file(self.file_id, 'check_pic_filename', pic_rel_path)

    def _run_push_to_s3_pipeline(self):
        """
        Run push to S3 script to upload data to S3. This function is called only when the file path to insert provided
        to the script is an S3 URL.
        """

        push_to_s3_cmd = [
            "run_push_imaging_files_to_s3_pipeline.py",
            "-p", self.options_dict["profile"]["value"],
            "-u", str(self.upload_id),
        ]
        if self.verbose:
            push_to_s3_cmd.append("-v")

        s3_process = subprocess.Popen(push_to_s3_cmd, stdout=subprocess.PIPE, stderr=subprocess.STDOUT)
        stdout, stderr = s3_process.communicate()

        if s3_process.returncode == 0:
            message = f"run_push_imaging_files_to_s3_pipeline.py successfully executed for Upload ID {self.upload_id}"
            self.log_info(message, is_error="N", is_verbose="Y")
        else:
            message = f"run_push_imaging_files_to_s3_pipeline.py failed for Upload ID {self.upload_id}.\n{stdout}"
            print(stdout)
            self.log_info(message, is_error="Y", is_verbose="Y")<|MERGE_RESOLUTION|>--- conflicted
+++ resolved
@@ -437,11 +437,7 @@
         # determine NIfTI file name
         new_nifti_name = self._construct_nifti_filename(file_bids_entities_dict)
         already_inserted_filenames = self.imaging_obj.get_list_of_files_already_inserted_for_session_id(
-<<<<<<< HEAD
-            self.dicom_archive_obj.tarchive_info_dict["SessionID"]
-=======
             self.session_obj.session_info_dict['ID']
->>>>>>> b8975f7c
         )
         while new_nifti_name in already_inserted_filenames:
             file_bids_entities_dict['run'] += 1
