--- conflicted
+++ resolved
@@ -260,7 +260,6 @@
         cohort_id = None
         # TODO: change subproject -> cohort in participants.tsv?
         if 'subproject' in bids_subject_info:
-<<<<<<< HEAD
             # TODO: change subproject -> cohort in participants.tsv?
             cohort = bids_subject_info['subproject']
             cohort_info = db.pselect(
@@ -269,15 +268,6 @@
             )
             if len(cohort_info) > 0:
                 cohort_id = cohort_info[0]['CohortID']
-=======
-            subproject = bids_subject_info['subproject']
-            subproject_info = db.pselect(
-                    "SELECT SubprojectID FROM subproject WHERE title = %s",
-                    [subproject, ]
-                )
-            if len(subproject_info) > 0:
-                subproject_id = subproject_info[0]['SubprojectID']
->>>>>>> c4e8e220
 
         # greps BIDS session's info for the candidate from LORIS (creates the
         # session if it does not exist yet in LORIS and the createvisit is set
@@ -286,11 +276,7 @@
         grep_candidate_sessions_info(
             bids_sessions, bids_id,    cand_id,       loris_bids_root_dir,
             createvisit,   verbose,    db,            default_bids_vl,
-<<<<<<< HEAD
-            center_id,     project_id, cohort_id
-=======
-            center_id,     project_id, subproject_id, nocopy
->>>>>>> c4e8e220
+            center_id,     project_id, cohort_id,     nocopy
         )
 
     # read list of modalities per session / candidate and register data
@@ -386,14 +372,8 @@
     bids_dir = bids_reader.bids_dir
     bids_dir = bids_dir if bids_dir.endswith('/') else bids_dir + "/"
 
-<<<<<<< HEAD
-    # determine the root directory of the LORIS BIDS and create it if does
-    # not exist
-    name = re.sub(r"[^0-9a-zA-Z]+", "_", bids_reader.dataset_name)       # get name of the dataset
-=======
     # determine the root directory of the LORIS BIDS and create it if does not exist
     name = re.sub("[^0-9a-zA-Z]+", "_", bids_reader.dataset_name)  # get name of the dataset
->>>>>>> c4e8e220
     version = re.sub(r"[^0-9a-zA-Z\.]+", "_", bids_reader.bids_version)  # get BIDSVersion of the dataset
 
     # the LORIS BIDS directory will be in data_dir/BIDS/ and named with the
@@ -483,11 +463,7 @@
 def grep_or_create_session_db_info(
         bids_id,   cand_id,     visit_label,
         db,        createvisit, verbose,       loris_bids_dir,
-<<<<<<< HEAD
-        center_id, project_id,  cohort_id):
-=======
-        center_id, project_id,  subproject_id, nocopy):
->>>>>>> c4e8e220
+        center_id, project_id,  cohort_id, nocopy):
     """
     Greps (or creates if session does not exist and createvisit is true) the
     BIDS session in the LORIS session's table and return a list of
@@ -511,15 +487,10 @@
      :type center_id     : int
     :param project_id    : ProjectID  to use to create the session
      :type project_id    : int
-<<<<<<< HEAD
     :param cohort_id     : CohortID to use to create the session
      :type cohort_id     : int
-=======
-    :param subproject_id : SubprojectID  to use to create the session
-     :type subproject_id : int
     :param nocopy        : if true, skip the assembly_bids dataset copy
      :type nocopy        : bool
->>>>>>> c4e8e220
 
     :return: session information grepped from LORIS for cand_id and visit_label
      :rtype: dict
@@ -544,11 +515,7 @@
 
 def grep_candidate_sessions_info(bids_ses,    bids_id,    cand_id,       loris_bids_dir,
                                  createvisit, verbose,    db,            default_vl,
-<<<<<<< HEAD
-                                 center_id,   project_id, cohort_id):
-=======
-                                 center_id,   project_id, subproject_id, nocopy):
->>>>>>> c4e8e220
+                                 center_id,   project_id, cohort_id,     nocopy):
     """
     Greps all session info dictionaries for a given candidate and aggregates
     them into a list, with one entry per session. If the session does not
@@ -592,11 +559,7 @@
         loris_ses_info = grep_or_create_session_db_info(
             bids_id,     cand_id,    default_vl,     db,
             createvisit, verbose,    loris_bids_dir,
-<<<<<<< HEAD
-            center_id,   project_id, cohort_id
-=======
-            center_id,   project_id, subproject_id,  nocopy
->>>>>>> c4e8e220
+            center_id,   project_id, cohort_id,      nocopy
         )
         loris_sessions_info.append(loris_ses_info)
     else:
@@ -604,11 +567,7 @@
             loris_ses_info = grep_or_create_session_db_info(
                 bids_id,     cand_id,    visit_label,    db,
                 createvisit, verbose,    loris_bids_dir,
-<<<<<<< HEAD
-                center_id,   project_id, cohort_id
-=======
-                center_id,   project_id, subproject_id,  nocopy
->>>>>>> c4e8e220
+                center_id,   project_id, cohort_id,      nocopy
             )
             loris_sessions_info.append(loris_ses_info)
 
